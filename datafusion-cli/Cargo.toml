--- conflicted
+++ resolved
@@ -18,11 +18,7 @@
 [package]
 name = "datafusion-cli"
 description = "Command Line Client for DataFusion query engine."
-<<<<<<< HEAD
-version = "31.0.0"
-=======
 version = "32.0.0"
->>>>>>> eca48dae
 authors = ["Apache Arrow <dev@arrow.apache.org>"]
 edition = "2021"
 keywords = ["arrow", "datafusion", "query", "sql"]
@@ -38,11 +34,7 @@
 aws-config = "0.55"
 aws-credential-types = "0.55"
 clap = { version = "3", features = ["derive", "cargo"] }
-<<<<<<< HEAD
-datafusion = { path = "../datafusion/core", version = "31.0.0" }
-=======
 datafusion = { path = "../datafusion/core", version = "32.0.0", features = ["avro", "crypto_expressions", "encoding_expressions", "regex_expressions", "unicode_expressions", "compression"] }
->>>>>>> eca48dae
 dirs = "4.0.0"
 env_logger = "0.9"
 mimalloc = { version = "0.1", default-features = false }
