--- conflicted
+++ resolved
@@ -71,12 +71,6 @@
     } else {
         Ok("".to_owned())
     }
-<<<<<<< HEAD
-=======
-    let formatted =
-        String::from_utf8(bytes).map_err(|e| DataFusionError::External(Box::new(e)))?;
-    Ok(formatted)
->>>>>>> cedb05ae
 }
 
 impl PrintFormat {
