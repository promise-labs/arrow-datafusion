--- conflicted
+++ resolved
@@ -26,7 +26,6 @@
     parser::{Parser, ParserError},
     tokenizer::{Token, Tokenizer},
 };
-<<<<<<< HEAD
 use std::{
     collections::{HashSet, VecDeque},
     fmt, fs,
@@ -93,10 +92,6 @@
         None
     }
 }
-=======
-use std::collections::HashMap;
-use std::{collections::VecDeque, fmt};
->>>>>>> 123ca224
 
 // Use `Parser::expected` instead, if possible
 macro_rules! parser_err {
