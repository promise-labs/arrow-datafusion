# Licensed to the Apache Software Foundation (ASF) under one
# or more contributor license agreements.  See the NOTICE file
# distributed with this work for additional information
# regarding copyright ownership.  The ASF licenses this file
# to you under the Apache License, Version 2.0 (the
# "License"); you may not use this file except in compliance
# with the License.  You may obtain a copy of the License at
#
#   http://www.apache.org/licenses/LICENSE-2.0
#
# Unless required by applicable law or agreed to in writing,
# software distributed under the License is distributed on an
# "AS IS" BASIS, WITHOUT WARRANTIES OR CONDITIONS OF ANY
# KIND, either express or implied.  See the License for the
# specific language governing permissions and limitations
# under the License.

[package]
name = "datafusion-optimizer"
description = "DataFusion Query Optimizer"
keywords = [ "datafusion", "query", "optimizer" ]
version = { workspace = true }
edition = { workspace = true }
readme = { workspace = true }
homepage = { workspace = true }
repository = { workspace = true }
license = { workspace = true }
authors = { workspace = true }
rust-version = { workspace = true }

[lib]
name = "datafusion_optimizer"
path = "src/lib.rs"

[features]
crypto_expressions = ["datafusion-physical-expr/crypto_expressions"]
default = ["unicode_expressions", "crypto_expressions", "regex_expressions"]
regex_expressions = ["datafusion-physical-expr/regex_expressions"]
unicode_expressions = ["datafusion-physical-expr/unicode_expressions"]

[dependencies]
arrow = { workspace = true }
async-trait = "0.1.41"
<<<<<<< HEAD
chrono = { version = "0.4.27", default-features = false }
datafusion-common = { path = "../common", version = "31.0.0" }
datafusion-expr = { path = "../expr", version = "31.0.0" }
datafusion-physical-expr = { path = "../physical-expr", version = "31.0.0", default-features = false }
=======
chrono = { workspace = true }
datafusion-common = { path = "../common", version = "32.0.0", default-features = false }
datafusion-expr = { path = "../expr", version = "32.0.0" }
datafusion-physical-expr = { path = "../physical-expr", version = "32.0.0", default-features = false }
>>>>>>> eca48dae
hashbrown = { version = "0.14", features = ["raw"] }
itertools = "0.11"
log = "^0.4"
regex-syntax = "0.7.1"

[dev-dependencies]
ctor = "0.2.0"
<<<<<<< HEAD
datafusion-sql = { path = "../sql", version = "31.0.0" }
=======
datafusion-sql = { path = "../sql", version = "32.0.0" }
>>>>>>> eca48dae
env_logger = "0.10.0"<|MERGE_RESOLUTION|>--- conflicted
+++ resolved
@@ -41,17 +41,10 @@
 [dependencies]
 arrow = { workspace = true }
 async-trait = "0.1.41"
-<<<<<<< HEAD
-chrono = { version = "0.4.27", default-features = false }
-datafusion-common = { path = "../common", version = "31.0.0" }
-datafusion-expr = { path = "../expr", version = "31.0.0" }
-datafusion-physical-expr = { path = "../physical-expr", version = "31.0.0", default-features = false }
-=======
 chrono = { workspace = true }
 datafusion-common = { path = "../common", version = "32.0.0", default-features = false }
 datafusion-expr = { path = "../expr", version = "32.0.0" }
 datafusion-physical-expr = { path = "../physical-expr", version = "32.0.0", default-features = false }
->>>>>>> eca48dae
 hashbrown = { version = "0.14", features = ["raw"] }
 itertools = "0.11"
 log = "^0.4"
@@ -59,9 +52,5 @@
 
 [dev-dependencies]
 ctor = "0.2.0"
-<<<<<<< HEAD
-datafusion-sql = { path = "../sql", version = "31.0.0" }
-=======
 datafusion-sql = { path = "../sql", version = "32.0.0" }
->>>>>>> eca48dae
 env_logger = "0.10.0"