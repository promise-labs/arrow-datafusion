// Licensed to the Apache Software Foundation (ASF) under one
// or more contributor license agreements.  See the NOTICE file
// distributed with this work for additional information
// regarding copyright ownership.  The ASF licenses this file
// to you under the Apache License, Version 2.0 (the
// "License"); you may not use this file except in compliance
// with the License.  You may obtain a copy of the License at
//
//   http://www.apache.org/licenses/LICENSE-2.0
//
// Unless required by applicable law or agreed to in writing,
// software distributed under the License is distributed on an
// "AS IS" BASIS, WITHOUT WARRANTIES OR CONDITIONS OF ANY
// KIND, either express or implied.  See the License for the
// specific language governing permissions and limitations
// under the License.

use async_trait::async_trait;
use datafusion::execution::context::SessionState;
use datafusion::{
    catalog::{
        catalog::{CatalogProvider, MemoryCatalogProvider},
        schema::{MemorySchemaProvider, SchemaProvider},
    },
    datasource::{TableProvider, TableType},
};
use datafusion_expr::Expr;

use rstest::rstest;

use super::*;

#[tokio::test]
<<<<<<< HEAD
async fn information_schema_tables_not_exist_by_default() {
    let ctx = SessionContext::new();

    let err = plan_and_collect(&ctx, "SELECT * from information_schema.tables")
        .await
        .unwrap_err();
    assert_eq!(
        err.to_string(),
        // Error propagates from SessionState::schema_for_ref
        //"Error during planning: failed to resolve schema: information_schema"
        "Error during planning: failed to resolve schema: datafusion.information_schema.tables"
        
    );
}

#[tokio::test]
async fn information_schema_tables_no_tables() {
    let ctx =
        SessionContext::with_config(SessionConfig::new().with_information_schema(true));

    let result = plan_and_collect(&ctx, "SELECT * from information_schema.tables")
        .await
        .unwrap();

    let expected = vec![
        "+---------------+--------------------+-------------+------------+",
        "| table_catalog | table_schema       | table_name  | table_type |",
        "+---------------+--------------------+-------------+------------+",
        "| datafusion    | information_schema | columns     | VIEW       |",
        "| datafusion    | information_schema | df_settings | VIEW       |",
        "| datafusion    | information_schema | tables      | VIEW       |",
        "| datafusion    | information_schema | views       | VIEW       |",
        "+---------------+--------------------+-------------+------------+",
    ];
    assert_batches_sorted_eq!(expected, &result);
}

#[tokio::test]
async fn information_schema_tables_tables_default_catalog() {
    let ctx =
        SessionContext::with_config(SessionConfig::new().with_information_schema(true));

    // Now, register an empty table
    ctx.register_table("t", table_with_sequence(1, 1).unwrap())
        .unwrap();

    let result = plan_and_collect(&ctx, "SELECT * from information_schema.tables")
        .await
        .unwrap();

    let expected = vec![
        "+---------------+--------------------+-------------+------------+",
        "| table_catalog | table_schema       | table_name  | table_type |",
        "+---------------+--------------------+-------------+------------+",
        "| datafusion    | information_schema | columns     | VIEW       |",
        "| datafusion    | information_schema | df_settings | VIEW       |",
        "| datafusion    | information_schema | tables      | VIEW       |",
        "| datafusion    | information_schema | views       | VIEW       |",
        "| datafusion    | public             | t           | BASE TABLE |",
        "+---------------+--------------------+-------------+------------+",
    ];
    assert_batches_sorted_eq!(expected, &result);

    // Newly added tables should appear
    ctx.register_table("t2", table_with_sequence(1, 1).unwrap())
        .unwrap();

    let result = plan_and_collect(&ctx, "SELECT * from information_schema.tables")
        .await
        .unwrap();

    let expected = vec![
        "+---------------+--------------------+-------------+------------+",
        "| table_catalog | table_schema       | table_name  | table_type |",
        "+---------------+--------------------+-------------+------------+",
        "| datafusion    | information_schema | columns     | VIEW       |",
        "| datafusion    | information_schema | df_settings | VIEW       |",
        "| datafusion    | information_schema | tables      | VIEW       |",
        "| datafusion    | information_schema | views       | VIEW       |",
        "| datafusion    | public             | t           | BASE TABLE |",
        "| datafusion    | public             | t2          | BASE TABLE |",
        "+---------------+--------------------+-------------+------------+",
    ];
    assert_batches_sorted_eq!(expected, &result);
}

#[tokio::test]
=======
>>>>>>> c5e2594e
async fn information_schema_tables_tables_with_multiple_catalogs() {
    let ctx =
        SessionContext::with_config(SessionConfig::new().with_information_schema(true));
    let catalog = MemoryCatalogProvider::new();
    let schema = MemorySchemaProvider::new();
    schema
        .register_table("t1".to_owned(), table_with_sequence(1, 1).unwrap())
        .unwrap();
    schema
        .register_table("t2".to_owned(), table_with_sequence(1, 1).unwrap())
        .unwrap();
    catalog
        .register_schema("my_schema", Arc::new(schema))
        .unwrap();
    ctx.register_catalog("my_catalog", Arc::new(catalog));

    let catalog = MemoryCatalogProvider::new();
    let schema = MemorySchemaProvider::new();
    schema
        .register_table("t3".to_owned(), table_with_sequence(1, 1).unwrap())
        .unwrap();
    catalog
        .register_schema("my_other_schema", Arc::new(schema))
        .unwrap();
    ctx.register_catalog("my_other_catalog", Arc::new(catalog));

    let result = plan_and_collect(&ctx, "SELECT * from information_schema.tables")
        .await
        .unwrap();

    let expected = vec![
        "+------------------+--------------------+-------------+------------+",
        "| table_catalog    | table_schema       | table_name  | table_type |",
        "+------------------+--------------------+-------------+------------+",
        "| datafusion       | information_schema | columns     | VIEW       |",
        "| datafusion       | information_schema | df_settings | VIEW       |",
        "| datafusion       | information_schema | tables      | VIEW       |",
        "| datafusion       | information_schema | views       | VIEW       |",
        "| my_catalog       | information_schema | columns     | VIEW       |",
        "| my_catalog       | information_schema | df_settings | VIEW       |",
        "| my_catalog       | information_schema | tables      | VIEW       |",
        "| my_catalog       | information_schema | views       | VIEW       |",
        "| my_catalog       | my_schema          | t1          | BASE TABLE |",
        "| my_catalog       | my_schema          | t2          | BASE TABLE |",
        "| my_other_catalog | information_schema | columns     | VIEW       |",
        "| my_other_catalog | information_schema | df_settings | VIEW       |",
        "| my_other_catalog | information_schema | tables      | VIEW       |",
        "| my_other_catalog | information_schema | views       | VIEW       |",
        "| my_other_catalog | my_other_schema    | t3          | BASE TABLE |",
        "+------------------+--------------------+-------------+------------+",
    ];
    assert_batches_sorted_eq!(expected, &result);
}

#[tokio::test]
async fn information_schema_tables_table_types() {
    struct TestTable(TableType);

    #[async_trait]
    impl TableProvider for TestTable {
        fn as_any(&self) -> &dyn std::any::Any {
            self
        }

        fn table_type(&self) -> TableType {
            self.0
        }

        fn schema(&self) -> SchemaRef {
            unimplemented!()
        }

        async fn scan(
            &self,
            _state: &SessionState,
            _: Option<&Vec<usize>>,
            _: &[Expr],
            _: Option<usize>,
        ) -> Result<Arc<dyn ExecutionPlan>> {
            unimplemented!()
        }
    }

    let ctx =
        SessionContext::with_config(SessionConfig::new().with_information_schema(true));

    ctx.register_table("physical", Arc::new(TestTable(TableType::Base)))
        .unwrap();
    ctx.register_table("query", Arc::new(TestTable(TableType::View)))
        .unwrap();
    ctx.register_table("temp", Arc::new(TestTable(TableType::Temporary)))
        .unwrap();

    let result = plan_and_collect(&ctx, "SELECT * from information_schema.tables")
        .await
        .unwrap();

    let expected = vec![
        "+---------------+--------------------+-------------+-----------------+",
        "| table_catalog | table_schema       | table_name  | table_type      |",
        "+---------------+--------------------+-------------+-----------------+",
        "| datafusion    | information_schema | columns     | VIEW            |",
        "| datafusion    | information_schema | df_settings | VIEW            |",
        "| datafusion    | information_schema | tables      | VIEW            |",
        "| datafusion    | information_schema | views       | VIEW            |",
        "| datafusion    | public             | physical    | BASE TABLE      |",
        "| datafusion    | public             | query       | VIEW            |",
        "| datafusion    | public             | temp        | LOCAL TEMPORARY |",
        "+---------------+--------------------+-------------+-----------------+",
    ];
    assert_batches_sorted_eq!(expected, &result);
}

#[tokio::test]
async fn information_schema_show_tables_no_information_schema() {
    let ctx = SessionContext::with_config(SessionConfig::new());

    ctx.register_table("t", table_with_sequence(1, 1).unwrap())
        .unwrap();

    // use show tables alias
    let err = plan_and_collect(&ctx, "SHOW TABLES").await.unwrap_err();

    assert_eq!(err.to_string(), "Error during planning: SHOW TABLES is not supported unless information_schema is enabled");
}

#[rstest]
#[case("datafusion.public.some_table")]
#[case("public.some_table")]
#[case("some_table")]
#[tokio::test]
async fn information_schema_describe_table(#[case] table_name: &str) {
    let ctx =
        SessionContext::with_config(SessionConfig::new().with_information_schema(true));

    let sql = format!("CREATE OR REPLACE TABLE {table_name} AS VALUES (1,2),(3,4);");
    ctx.sql(sql.as_str()).await.unwrap();

    let sql_all = format!("DESCRIBE {table_name};");
    let results_all = execute_to_batches(&ctx, sql_all.as_str()).await;

    let expected = vec![
        "+-------------+-----------+-------------+",
        "| column_name | data_type | is_nullable |",
        "+-------------+-----------+-------------+",
        "| column1     | Int64     | YES         |",
        "| column2     | Int64     | YES         |",
        "+-------------+-----------+-------------+",
    ];

    assert_batches_eq!(expected, &results_all);
}

#[tokio::test]
async fn information_schema_describe_table_not_exists() {
    let ctx = SessionContext::with_config(SessionConfig::new());

    let sql_all = "describe table;";
    let err = plan_and_collect(&ctx, sql_all).await.unwrap_err();
    assert_eq!(
        err.to_string(),
        "Error during planning: table 'datafusion.public.table' not found"
    );
}

#[tokio::test]
async fn information_schema_show_tables() {
    let ctx =
        SessionContext::with_config(SessionConfig::new().with_information_schema(true));

    ctx.register_table("t", table_with_sequence(1, 1).unwrap())
        .unwrap();

    // use show tables alias
    let result = plan_and_collect(&ctx, "SHOW TABLES").await.unwrap();

    let expected = vec![
        "+---------------+--------------------+-------------+------------+",
        "| table_catalog | table_schema       | table_name  | table_type |",
        "+---------------+--------------------+-------------+------------+",
        "| datafusion    | information_schema | columns     | VIEW       |",
        "| datafusion    | information_schema | df_settings | VIEW       |",
        "| datafusion    | information_schema | tables      | VIEW       |",
        "| datafusion    | information_schema | views       | VIEW       |",
        "| datafusion    | public             | t           | BASE TABLE |",
        "+---------------+--------------------+-------------+------------+",
    ];
    assert_batches_sorted_eq!(expected, &result);

    let result = plan_and_collect(&ctx, "SHOW tables").await.unwrap();

    assert_batches_sorted_eq!(expected, &result);
}

#[tokio::test]
async fn information_schema_show_columns_no_information_schema() {
    let ctx = SessionContext::with_config(SessionConfig::new());

    ctx.register_table("t", table_with_sequence(1, 1).unwrap())
        .unwrap();

    let err = plan_and_collect(&ctx, "SHOW COLUMNS FROM t")
        .await
        .unwrap_err();

    assert_eq!(err.to_string(), "Error during planning: SHOW COLUMNS is not supported unless information_schema is enabled");
}

#[tokio::test]
async fn information_schema_show_columns_like_where() {
    let ctx = SessionContext::with_config(SessionConfig::new());

    ctx.register_table("t", table_with_sequence(1, 1).unwrap())
        .unwrap();

    let expected =
        "Error during planning: SHOW COLUMNS with WHERE or LIKE is not supported";

    let err = plan_and_collect(&ctx, "SHOW COLUMNS FROM t LIKE 'f'")
        .await
        .unwrap_err();
    assert_eq!(err.to_string(), expected);

    let err = plan_and_collect(&ctx, "SHOW COLUMNS FROM t WHERE column_name = 'bar'")
        .await
        .unwrap_err();
    assert_eq!(err.to_string(), expected);
}

#[tokio::test]
async fn information_schema_show_columns() {
    let ctx =
        SessionContext::with_config(SessionConfig::new().with_information_schema(true));

    ctx.register_table("t", table_with_sequence(1, 1).unwrap())
        .unwrap();

    let result = plan_and_collect(&ctx, "SHOW COLUMNS FROM t").await.unwrap();

    let expected = vec![
        "+---------------+--------------+------------+-------------+-----------+-------------+",
        "| table_catalog | table_schema | table_name | column_name | data_type | is_nullable |",
        "+---------------+--------------+------------+-------------+-----------+-------------+",
        "| datafusion    | public       | t          | i           | Int32     | YES         |",
        "+---------------+--------------+------------+-------------+-----------+-------------+",
    ];
    assert_batches_sorted_eq!(expected, &result);

    let result = plan_and_collect(&ctx, "SHOW columns from t").await.unwrap();
    assert_batches_sorted_eq!(expected, &result);

    // This isn't ideal but it is consistent behavior for `SELECT * from "T"`
    let err = plan_and_collect(&ctx, "SHOW columns from \"T\"")
        .await
        .unwrap_err();
    assert_eq!(
        err.to_string(),
        // Error propagates from SessionState::get_table_provider
        "Error during planning: table 'datafusion.public.T' not found"
    );
}

// test errors with WHERE and LIKE
#[tokio::test]
async fn information_schema_show_columns_full_extended() {
    let ctx =
        SessionContext::with_config(SessionConfig::new().with_information_schema(true));

    ctx.register_table("t", table_with_sequence(1, 1).unwrap())
        .unwrap();

    let result = plan_and_collect(&ctx, "SHOW FULL COLUMNS FROM t")
        .await
        .unwrap();
    let expected = vec![
        "+---------------+--------------+------------+-------------+------------------+----------------+-------------+-----------+--------------------------+------------------------+-------------------+-------------------------+---------------+--------------------+---------------+",
        "| table_catalog | table_schema | table_name | column_name | ordinal_position | column_default | is_nullable | data_type | character_maximum_length | character_octet_length | numeric_precision | numeric_precision_radix | numeric_scale | datetime_precision | interval_type |",
        "+---------------+--------------+------------+-------------+------------------+----------------+-------------+-----------+--------------------------+------------------------+-------------------+-------------------------+---------------+--------------------+---------------+",
        "| datafusion    | public       | t          | i           | 0                |                | YES         | Int32     |                          |                        | 32                | 2                       |               |                    |               |",
        "+---------------+--------------+------------+-------------+------------------+----------------+-------------+-----------+--------------------------+------------------------+-------------------+-------------------------+---------------+--------------------+---------------+",
    ];
    assert_batches_sorted_eq!(expected, &result);

    let result = plan_and_collect(&ctx, "SHOW EXTENDED COLUMNS FROM t")
        .await
        .unwrap();
    assert_batches_sorted_eq!(expected, &result);
}

#[tokio::test]
async fn information_schema_show_table_table_names() {
    let ctx =
        SessionContext::with_config(SessionConfig::new().with_information_schema(true));

    ctx.register_table("t", table_with_sequence(1, 1).unwrap())
        .unwrap();

    let result = plan_and_collect(&ctx, "SHOW COLUMNS FROM public.t")
        .await
        .unwrap();

    let expected = vec![
        "+---------------+--------------+------------+-------------+-----------+-------------+",
        "| table_catalog | table_schema | table_name | column_name | data_type | is_nullable |",
        "+---------------+--------------+------------+-------------+-----------+-------------+",
        "| datafusion    | public       | t          | i           | Int32     | YES         |",
        "+---------------+--------------+------------+-------------+-----------+-------------+",
    ];
    assert_batches_sorted_eq!(expected, &result);

    let result = plan_and_collect(&ctx, "SHOW columns from datafusion.public.t")
        .await
        .unwrap();
    assert_batches_sorted_eq!(expected, &result);

    let err = plan_and_collect(&ctx, "SHOW columns from t2")
        .await
        .unwrap_err();
    assert_eq!(
        err.to_string(),
        // Error propagates from SessionState::get_table_provider
        "Error during planning: table 'datafusion.public.t2' not found"
    );

    let err = plan_and_collect(&ctx, "SHOW columns from datafusion.public.t2")
        .await
        .unwrap_err();
    assert_eq!(
        err.to_string(),
        // Error propagates from SessionState::get_table_provider
        "Error during planning: table 'datafusion.public.t2' not found"
    );
}

// FIXME once we support raise error while show non-existing variable, we could add this back
//#[tokio::test]
//async fn show_unsupported() {
//    let ctx = SessionContext::with_config(SessionConfig::new());
//
//    let err = plan_and_collect(&ctx, "SHOW SOMETHING_UNKNOWN")
//        .await
//        .unwrap_err();
//
//    assert_eq!(err.to_string(), "This feature is not implemented: SHOW SOMETHING_UNKNOWN not implemented. Supported syntax: SHOW <TABLES>");
//}

// FIXME
// currently we cannot know whether a variable exists, this will output 0 row instead
// one way to fix this is to generate a ConfigOptions and get options' key to compare
// however config.rs is currently in core lib, could not be used by datafusion_sql due to the dependency cycle
#[tokio::test]
async fn show_non_existing_variable() {
    let ctx =
        SessionContext::with_config(SessionConfig::new().with_information_schema(true));

    let result = plan_and_collect(&ctx, "SHOW SOMETHING_UNKNOWN")
        .await
        .unwrap();

    assert_eq!(result.len(), 0);
}

#[tokio::test]
async fn show_unsupported_when_information_schema_off() {
    let ctx = SessionContext::with_config(SessionConfig::new());

    let err = plan_and_collect(&ctx, "SHOW SOMETHING").await.unwrap_err();

    assert_eq!(err.to_string(), "Error during planning: SHOW [VARIABLE] is not supported unless information_schema is enabled");
}

#[tokio::test]
async fn information_schema_columns_not_exist_by_default() {
    let ctx = SessionContext::new();

    let err = plan_and_collect(&ctx, "SELECT * from information_schema.columns")
        .await
        .unwrap_err();
    assert_eq!(
        err.to_string(),
<<<<<<< HEAD
        // Error propagates from SessionState::schema_for_ref
        //"Error during planning: failed to resolve schema: information_schema"
        "Error during planning: failed to resolve schema: datafusion.information_schema.columns"
=======
        "Error during planning: table 'datafusion.information_schema.columns' not found"
>>>>>>> c5e2594e
    );
}

fn table_with_many_types() -> Arc<dyn TableProvider> {
    let schema = Schema::new(vec![
        Field::new("int32_col", DataType::Int32, false),
        Field::new("float64_col", DataType::Float64, true),
        Field::new("utf8_col", DataType::Utf8, true),
        Field::new("large_utf8_col", DataType::LargeUtf8, false),
        Field::new("binary_col", DataType::Binary, false),
        Field::new("large_binary_col", DataType::LargeBinary, false),
        Field::new(
            "timestamp_nanos",
            DataType::Timestamp(TimeUnit::Nanosecond, None),
            false,
        ),
    ]);

    let batch = RecordBatch::try_new(
        Arc::new(schema.clone()),
        vec![
            Arc::new(Int32Array::from_slice([1])),
            Arc::new(Float64Array::from_slice([1.0])),
            Arc::new(StringArray::from(vec![Some("foo")])),
            Arc::new(LargeStringArray::from(vec![Some("bar")])),
            Arc::new(BinaryArray::from_slice([b"foo" as &[u8]])),
            Arc::new(LargeBinaryArray::from_slice([b"foo" as &[u8]])),
            Arc::new(TimestampNanosecondArray::from(vec![Some(123)])),
        ],
    )
    .unwrap();
    let provider = MemTable::try_new(Arc::new(schema), vec![vec![batch]]).unwrap();
    Arc::new(provider)
}

#[tokio::test]
async fn information_schema_columns() {
    let ctx =
        SessionContext::with_config(SessionConfig::new().with_information_schema(true));
    let catalog = MemoryCatalogProvider::new();
    let schema = MemorySchemaProvider::new();

    schema
        .register_table("t1".to_owned(), table_with_sequence(1, 1).unwrap())
        .unwrap();

    schema
        .register_table("t2".to_owned(), table_with_many_types())
        .unwrap();
    catalog
        .register_schema("my_schema", Arc::new(schema))
        .unwrap();
    ctx.register_catalog("my_catalog", Arc::new(catalog));

    let result = plan_and_collect(&ctx, "SELECT * from information_schema.columns")
        .await
        .unwrap();

    let expected = vec![
        "+---------------+--------------+------------+------------------+------------------+----------------+-------------+-----------------------------+--------------------------+------------------------+-------------------+-------------------------+---------------+--------------------+---------------+",
        "| table_catalog | table_schema | table_name | column_name      | ordinal_position | column_default | is_nullable | data_type                   | character_maximum_length | character_octet_length | numeric_precision | numeric_precision_radix | numeric_scale | datetime_precision | interval_type |",
        "+---------------+--------------+------------+------------------+------------------+----------------+-------------+-----------------------------+--------------------------+------------------------+-------------------+-------------------------+---------------+--------------------+---------------+",
        "| my_catalog    | my_schema    | t1         | i                | 0                |                | YES         | Int32                       |                          |                        | 32                | 2                       |               |                    |               |",
        "| my_catalog    | my_schema    | t2         | binary_col       | 4                |                | NO          | Binary                      |                          | 2147483647             |                   |                         |               |                    |               |",
        "| my_catalog    | my_schema    | t2         | float64_col      | 1                |                | YES         | Float64                     |                          |                        | 24                | 2                       |               |                    |               |",
        "| my_catalog    | my_schema    | t2         | int32_col        | 0                |                | NO          | Int32                       |                          |                        | 32                | 2                       |               |                    |               |",
        "| my_catalog    | my_schema    | t2         | large_binary_col | 5                |                | NO          | LargeBinary                 |                          | 9223372036854775807    |                   |                         |               |                    |               |",
        "| my_catalog    | my_schema    | t2         | large_utf8_col   | 3                |                | NO          | LargeUtf8                   |                          | 9223372036854775807    |                   |                         |               |                    |               |",
        "| my_catalog    | my_schema    | t2         | timestamp_nanos  | 6                |                | NO          | Timestamp(Nanosecond, None) |                          |                        |                   |                         |               |                    |               |",
        "| my_catalog    | my_schema    | t2         | utf8_col         | 2                |                | YES         | Utf8                        |                          | 2147483647             |                   |                         |               |                    |               |",
        "+---------------+--------------+------------+------------------+------------------+----------------+-------------+-----------------------------+--------------------------+------------------------+-------------------+-------------------------+---------------+--------------------+---------------+",
    ];
    assert_batches_sorted_eq!(expected, &result);
}

#[tokio::test]
async fn show_create_view() {
    let ctx =
        SessionContext::with_config(SessionConfig::new().with_information_schema(true));
    let table_sql = "CREATE TABLE abc AS VALUES (1,2,3), (4,5,6)";
    plan_and_collect(&ctx, table_sql).await.unwrap();
    let view_sql = "CREATE VIEW xyz AS SELECT * FROM abc";
    plan_and_collect(&ctx, view_sql).await.unwrap();

    let results_sql = "SHOW CREATE TABLE xyz";
    let results = plan_and_collect(&ctx, results_sql).await.unwrap();
    assert_eq!(results[0].num_rows(), 1);

    let expected = vec![
        "+---------------+--------------+------------+--------------------------------------+",
        "| table_catalog | table_schema | table_name | definition                           |",
        "+---------------+--------------+------------+--------------------------------------+",
        "| datafusion    | public       | xyz        | CREATE VIEW xyz AS SELECT * FROM abc |",
        "+---------------+--------------+------------+--------------------------------------+",
    ];
    assert_batches_eq!(expected, &results);
}

#[tokio::test]
async fn show_create_view_in_catalog() {
    let ctx =
        SessionContext::with_config(SessionConfig::new().with_information_schema(true));
    let table_sql = "CREATE TABLE abc AS VALUES (1,2,3), (4,5,6)";
    plan_and_collect(&ctx, table_sql).await.unwrap();
    let schema_sql = "CREATE SCHEMA test";
    plan_and_collect(&ctx, schema_sql).await.unwrap();
    let view_sql = "CREATE VIEW test.xyz AS SELECT * FROM abc";
    plan_and_collect(&ctx, view_sql).await.unwrap();

    let result_sql = "SHOW CREATE TABLE test.xyz";
    let results = plan_and_collect(&ctx, result_sql).await.unwrap();
    assert_eq!(results[0].num_rows(), 1);

    let expected = vec![
        "+---------------+--------------+------------+-------------------------------------------+",
        "| table_catalog | table_schema | table_name | definition                                |",
        "+---------------+--------------+------------+-------------------------------------------+",
        "| datafusion    | test         | xyz        | CREATE VIEW test.xyz AS SELECT * FROM abc |",
        "+---------------+--------------+------------+-------------------------------------------+",
    ];
    assert_batches_eq!(expected, &results);
}

#[tokio::test]
async fn show_create_table() {
    let ctx =
        SessionContext::with_config(SessionConfig::new().with_information_schema(true));
    let table_sql = "CREATE TABLE abc AS VALUES (1,2,3), (4,5,6)";
    plan_and_collect(&ctx, table_sql).await.unwrap();

    let result_sql = "SHOW CREATE TABLE abc";
    let results = plan_and_collect(&ctx, result_sql).await.unwrap();

    let expected = vec![
        "+---------------+--------------+------------+------------+",
        "| table_catalog | table_schema | table_name | definition |",
        "+---------------+--------------+------------+------------+",
        "| datafusion    | public       | abc        |            |",
        "+---------------+--------------+------------+------------+",
    ];

    assert_batches_eq!(expected, &results);
}

#[tokio::test]
async fn show_external_create_table() {
    let ctx =
        SessionContext::with_config(SessionConfig::new().with_information_schema(true));

    let table_sql =
        "CREATE EXTERNAL TABLE abc STORED AS CSV WITH HEADER ROW LOCATION '../../testing/data/csv/aggregate_test_100.csv'";
    plan_and_collect(&ctx, table_sql).await.unwrap();

    let result_sql = "SHOW CREATE TABLE abc";
    let results = plan_and_collect(&ctx, result_sql).await.unwrap();

    let expected = vec![
        "+---------------+--------------+------------+-------------------------------------------------------------------------------------------------+",
        "| table_catalog | table_schema | table_name | definition                                                                                      |",
        "+---------------+--------------+------------+-------------------------------------------------------------------------------------------------+",
        "| datafusion    | public       | abc        | CREATE EXTERNAL TABLE abc STORED AS CSV LOCATION ../../testing/data/csv/aggregate_test_100.csv  |",
        "+---------------+--------------+------------+-------------------------------------------------------------------------------------------------+",
    ];

    assert_batches_eq!(expected, &results);
}

/// Execute SQL and return results
async fn plan_and_collect(ctx: &SessionContext, sql: &str) -> Result<Vec<RecordBatch>> {
    ctx.sql(sql).await?.collect().await
}<|MERGE_RESOLUTION|>--- conflicted
+++ resolved
@@ -31,96 +31,6 @@
 use super::*;
 
 #[tokio::test]
-<<<<<<< HEAD
-async fn information_schema_tables_not_exist_by_default() {
-    let ctx = SessionContext::new();
-
-    let err = plan_and_collect(&ctx, "SELECT * from information_schema.tables")
-        .await
-        .unwrap_err();
-    assert_eq!(
-        err.to_string(),
-        // Error propagates from SessionState::schema_for_ref
-        //"Error during planning: failed to resolve schema: information_schema"
-        "Error during planning: failed to resolve schema: datafusion.information_schema.tables"
-        
-    );
-}
-
-#[tokio::test]
-async fn information_schema_tables_no_tables() {
-    let ctx =
-        SessionContext::with_config(SessionConfig::new().with_information_schema(true));
-
-    let result = plan_and_collect(&ctx, "SELECT * from information_schema.tables")
-        .await
-        .unwrap();
-
-    let expected = vec![
-        "+---------------+--------------------+-------------+------------+",
-        "| table_catalog | table_schema       | table_name  | table_type |",
-        "+---------------+--------------------+-------------+------------+",
-        "| datafusion    | information_schema | columns     | VIEW       |",
-        "| datafusion    | information_schema | df_settings | VIEW       |",
-        "| datafusion    | information_schema | tables      | VIEW       |",
-        "| datafusion    | information_schema | views       | VIEW       |",
-        "+---------------+--------------------+-------------+------------+",
-    ];
-    assert_batches_sorted_eq!(expected, &result);
-}
-
-#[tokio::test]
-async fn information_schema_tables_tables_default_catalog() {
-    let ctx =
-        SessionContext::with_config(SessionConfig::new().with_information_schema(true));
-
-    // Now, register an empty table
-    ctx.register_table("t", table_with_sequence(1, 1).unwrap())
-        .unwrap();
-
-    let result = plan_and_collect(&ctx, "SELECT * from information_schema.tables")
-        .await
-        .unwrap();
-
-    let expected = vec![
-        "+---------------+--------------------+-------------+------------+",
-        "| table_catalog | table_schema       | table_name  | table_type |",
-        "+---------------+--------------------+-------------+------------+",
-        "| datafusion    | information_schema | columns     | VIEW       |",
-        "| datafusion    | information_schema | df_settings | VIEW       |",
-        "| datafusion    | information_schema | tables      | VIEW       |",
-        "| datafusion    | information_schema | views       | VIEW       |",
-        "| datafusion    | public             | t           | BASE TABLE |",
-        "+---------------+--------------------+-------------+------------+",
-    ];
-    assert_batches_sorted_eq!(expected, &result);
-
-    // Newly added tables should appear
-    ctx.register_table("t2", table_with_sequence(1, 1).unwrap())
-        .unwrap();
-
-    let result = plan_and_collect(&ctx, "SELECT * from information_schema.tables")
-        .await
-        .unwrap();
-
-    let expected = vec![
-        "+---------------+--------------------+-------------+------------+",
-        "| table_catalog | table_schema       | table_name  | table_type |",
-        "+---------------+--------------------+-------------+------------+",
-        "| datafusion    | information_schema | columns     | VIEW       |",
-        "| datafusion    | information_schema | df_settings | VIEW       |",
-        "| datafusion    | information_schema | tables      | VIEW       |",
-        "| datafusion    | information_schema | views       | VIEW       |",
-        "| datafusion    | public             | t           | BASE TABLE |",
-        "| datafusion    | public             | t2          | BASE TABLE |",
-        "+---------------+--------------------+-------------+------------+",
-    ];
-    assert_batches_sorted_eq!(expected, &result);
-}
-
-#[tokio::test]
-=======
->>>>>>> c5e2594e
 async fn information_schema_tables_tables_with_multiple_catalogs() {
     let ctx =
         SessionContext::with_config(SessionConfig::new().with_information_schema(true));
@@ -501,13 +411,7 @@
         .unwrap_err();
     assert_eq!(
         err.to_string(),
-<<<<<<< HEAD
-        // Error propagates from SessionState::schema_for_ref
-        //"Error during planning: failed to resolve schema: information_schema"
-        "Error during planning: failed to resolve schema: datafusion.information_schema.columns"
-=======
         "Error during planning: table 'datafusion.information_schema.columns' not found"
->>>>>>> c5e2594e
     );
 }
 
