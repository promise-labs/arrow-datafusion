--- conflicted
+++ resolved
@@ -60,14 +60,6 @@
 bzip2 = { version = "0.4.3", optional = true }
 chrono = { workspace = true }
 dashmap = "5.4.0"
-<<<<<<< HEAD
-datafusion-common = { path = "../common", version = "31.0.0", features = ["parquet", "object_store"] }
-datafusion-execution = { path = "../execution", version = "31.0.0" }
-datafusion-expr = { path = "../expr", version = "31.0.0" }
-datafusion-optimizer = { path = "../optimizer", version = "31.0.0", default-features = false }
-datafusion-physical-expr = { path = "../physical-expr", version = "31.0.0", default-features = false }
-datafusion-sql = { path = "../sql", version = "31.0.0" }
-=======
 datafusion-common = { path = "../common", version = "32.0.0", features = ["parquet", "object_store"] }
 datafusion-execution = { path = "../execution", version = "32.0.0" }
 datafusion-expr = { path = "../expr", version = "32.0.0" }
@@ -75,7 +67,6 @@
 datafusion-physical-expr = { path = "../physical-expr", version = "32.0.0", default-features = false }
 datafusion-physical-plan = { path = "../physical-plan", version = "32.0.0", default-features = false }
 datafusion-sql = { path = "../sql", version = "32.0.0" }
->>>>>>> eca48dae
 flate2 = { version = "1.0.24", optional = true }
 futures = "0.3"
 glob = "0.3.0"
