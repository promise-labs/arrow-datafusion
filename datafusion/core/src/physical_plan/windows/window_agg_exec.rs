// Licensed to the Apache Software Foundation (ASF) under one
// or more contributor license agreements.  See the NOTICE file
// distributed with this work for additional information
// regarding copyright ownership.  The ASF licenses this file
// to you under the Apache License, Version 2.0 (the
// "License"); you may not use this file except in compliance
// with the License.  You may obtain a copy of the License at
//
//   http://www.apache.org/licenses/LICENSE-2.0
//
// Unless required by applicable law or agreed to in writing,
// software distributed under the License is distributed on an
// "AS IS" BASIS, WITHOUT WARRANTIES OR CONDITIONS OF ANY
// KIND, either express or implied.  See the License for the
// specific language governing permissions and limitations
// under the License.

//! Stream and channel implementations for window function expressions.

use crate::error::Result;
use crate::execution::context::TaskContext;
use crate::physical_plan::common::transpose;
use crate::physical_plan::expressions::PhysicalSortExpr;
use crate::physical_plan::metrics::{
    BaselineMetrics, ExecutionPlanMetricsSet, MetricsSet,
};
use crate::physical_plan::{
    ColumnStatistics, DisplayFormatType, Distribution, EquivalenceProperties,
    ExecutionPlan, Partitioning, PhysicalExpr, RecordBatchStream,
    SendableRecordBatchStream, Statistics, WindowExpr,
};
use arrow::compute::{
    concat, concat_batches, lexicographical_partition_ranges, SortColumn,
};
use arrow::{
    array::ArrayRef,
    datatypes::{Schema, SchemaRef},
    error::{ArrowError, Result as ArrowResult},
    record_batch::RecordBatch,
};
use datafusion_common::DataFusionError;
use futures::stream::Stream;
use futures::{ready, StreamExt};
use log::debug;
use std::any::Any;
use std::ops::Range;
use std::pin::Pin;
use std::sync::Arc;
use std::task::{Context, Poll};

/// Window execution plan
#[derive(Debug)]
pub struct WindowAggExec {
    /// Input plan
    pub(crate) input: Arc<dyn ExecutionPlan>,
    /// Window function expression
    window_expr: Vec<Arc<dyn WindowExpr>>,
    /// Schema after the window is run
    schema: SchemaRef,
    /// Schema before the window
    input_schema: SchemaRef,
    /// Partition Keys
    pub partition_keys: Vec<Arc<dyn PhysicalExpr>>,
    /// Sort Keys
    pub sort_keys: Option<Vec<PhysicalSortExpr>>,
    /// Execution metrics
    metrics: ExecutionPlanMetricsSet,
}

impl WindowAggExec {
    /// Create a new execution plan for window aggregates
    pub fn try_new(
        window_expr: Vec<Arc<dyn WindowExpr>>,
        input: Arc<dyn ExecutionPlan>,
        input_schema: SchemaRef,
        partition_keys: Vec<Arc<dyn PhysicalExpr>>,
        sort_keys: Option<Vec<PhysicalSortExpr>>,
    ) -> Result<Self> {
        let schema = create_schema(&input_schema, &window_expr)?;
        let schema = Arc::new(schema);

        Ok(Self {
            input,
            window_expr,
            schema,
            input_schema,
            partition_keys,
            sort_keys,
            metrics: ExecutionPlanMetricsSet::new(),
        })
    }

    /// Window expressions
    pub fn window_expr(&self) -> &[Arc<dyn WindowExpr>] {
        &self.window_expr
    }

    /// Input plan
    pub fn input(&self) -> &Arc<dyn ExecutionPlan> {
        &self.input
    }

    /// Get the input schema before any window functions are applied
    pub fn input_schema(&self) -> SchemaRef {
        self.input_schema.clone()
    }

    /// Return the output sort order of partition keys: For example
    /// OVER(PARTITION BY a, ORDER BY b) -> would give sorting of the column a
    // We are sure that partition by columns are always at the beginning of sort_keys
    // Hence returned `PhysicalSortExpr` corresponding to `PARTITION BY` columns can be used safely
    // to calculate partition separation points
    pub fn partition_by_sort_keys(&self) -> Result<Vec<PhysicalSortExpr>> {
        let mut result = vec![];
        // All window exprs have the same partition by, so we just use the first one:
        let partition_by = self.window_expr()[0].partition_by();
        let sort_keys = self.sort_keys.as_deref().unwrap_or(&[]);
        for item in partition_by {
            if let Some(a) = sort_keys.iter().find(|&e| e.expr.eq(item)) {
                result.push(a.clone());
            } else {
                return Err(DataFusionError::Execution(
                    "Partition key not found in sort keys".to_string(),
                ));
            }
        }
        Ok(result)
    }
}

impl ExecutionPlan for WindowAggExec {
    /// Return a reference to Any that can be used for downcasting
    fn as_any(&self) -> &dyn Any {
        self
    }

    fn schema(&self) -> SchemaRef {
        self.schema.clone()
    }

    fn children(&self) -> Vec<Arc<dyn ExecutionPlan>> {
        vec![self.input.clone()]
    }

    /// Get the output partitioning of this plan
    fn output_partitioning(&self) -> Partitioning {
<<<<<<< HEAD
        // Although WindowAggExec does not change the output partitioning from the input, but can not return the output partitioning
        // from the input directly, need to adjust the column index to align with the new schema.
        let window_expr_len = self.window_expr.len();
        let input_partitioning = self.input.output_partitioning();
        match input_partitioning {
            Partitioning::RoundRobinBatch(size) => Partitioning::RoundRobinBatch(size),
            Partitioning::UnknownPartitioning(size) => {
                Partitioning::UnknownPartitioning(size)
            }
            Partitioning::Hash(exprs, size) => {
                let new_exprs = exprs
                    .into_iter()
                    .map(|expr| {
                        expr.transform_down(&|e| {
                            Ok(e.as_any().downcast_ref::<Column>().map(|col| {
                                Arc::new(Column::new(
                                    col.name(),
                                    window_expr_len + col.index(),
                                ))
                                    as Arc<dyn PhysicalExpr>
                            }))
                        })
                        .unwrap()
                    })
                    .collect::<Vec<_>>();
                Partitioning::Hash(new_exprs, size)
            }
            Partitioning::HivePartitioning(..) => todo!("output_partitioning"),
=======
        // because we can have repartitioning using the partition keys
        // this would be either 1 or more than 1 depending on the presense of
        // repartitioning
        self.input.output_partitioning()
    }

    /// Specifies whether this plan generates an infinite stream of records.
    /// If the plan does not support pipelining, but it its input(s) are
    /// infinite, returns an error to indicate this.    
    fn unbounded_output(&self, children: &[bool]) -> Result<bool> {
        if children[0] {
            Err(DataFusionError::Plan(
                "Window Error: Windowing is not currently support for unbounded inputs."
                    .to_string(),
            ))
        } else {
            Ok(false)
>>>>>>> c5e2594e
        }
    }

    fn output_ordering(&self) -> Option<&[PhysicalSortExpr]> {
        self.input().output_ordering()
    }

    fn maintains_input_order(&self) -> bool {
        true
    }

    fn required_input_ordering(&self) -> Vec<Option<&[PhysicalSortExpr]>> {
        let sort_keys = self.sort_keys.as_deref();
        vec![sort_keys]
    }

    fn required_input_distribution(&self) -> Vec<Distribution> {
        if self.partition_keys.is_empty() {
            debug!("No partition defined for WindowAggExec!!!");
            vec![Distribution::SinglePartition]
        } else {
            //TODO support PartitionCollections if there is no common partition columns in the window_expr
            vec![Distribution::HashPartitioned(self.partition_keys.clone())]
        }
    }

    fn equivalence_properties(&self) -> EquivalenceProperties {
        self.input().equivalence_properties()
    }

    fn with_new_children(
        self: Arc<Self>,
        children: Vec<Arc<dyn ExecutionPlan>>,
    ) -> Result<Arc<dyn ExecutionPlan>> {
        Ok(Arc::new(WindowAggExec::try_new(
            self.window_expr.clone(),
            children[0].clone(),
            self.input_schema.clone(),
            self.partition_keys.clone(),
            self.sort_keys.clone(),
        )?))
    }

    fn execute(
        &self,
        partition: usize,
        context: Arc<TaskContext>,
    ) -> Result<SendableRecordBatchStream> {
        let input = self.input.execute(partition, context)?;
        let stream = Box::pin(WindowAggStream::new(
            self.schema.clone(),
            self.window_expr.clone(),
            input,
            BaselineMetrics::new(&self.metrics, partition),
            self.partition_by_sort_keys()?,
        ));
        Ok(stream)
    }

    fn fmt_as(
        &self,
        t: DisplayFormatType,
        f: &mut std::fmt::Formatter,
    ) -> std::fmt::Result {
        match t {
            DisplayFormatType::Default => {
                write!(f, "WindowAggExec: ")?;
                let g: Vec<String> = self
                    .window_expr
                    .iter()
                    .map(|e| {
                        format!(
                            "{}: {:?}, frame: {:?}",
                            e.name().to_owned(),
                            e.field(),
                            e.get_window_frame()
                        )
                    })
                    .collect();
                write!(f, "wdw=[{}]", g.join(", "))?;
            }
        }
        Ok(())
    }

    fn metrics(&self) -> Option<MetricsSet> {
        Some(self.metrics.clone_inner())
    }

    fn statistics(&self) -> Statistics {
        let input_stat = self.input.statistics();
        let win_cols = self.window_expr.len();
        let input_cols = self.input_schema.fields().len();
        // TODO stats: some windowing function will maintain invariants such as min, max...
        let mut column_statistics = Vec::with_capacity(win_cols + input_cols);
        if let Some(input_col_stats) = input_stat.column_statistics {
            column_statistics.extend(input_col_stats);
        } else {
            column_statistics.extend(vec![ColumnStatistics::default(); input_cols]);
        }
        column_statistics.extend(vec![ColumnStatistics::default(); win_cols]);
        Statistics {
            is_exact: input_stat.is_exact,
            num_rows: input_stat.num_rows,
            column_statistics: Some(column_statistics),
            total_byte_size: None,
        }
    }
}

fn create_schema(
    input_schema: &Schema,
    window_expr: &[Arc<dyn WindowExpr>],
) -> Result<Schema> {
    let mut fields = Vec::with_capacity(input_schema.fields().len() + window_expr.len());
    fields.extend_from_slice(input_schema.fields());
    // append results to the schema
    for expr in window_expr {
        fields.push(expr.field()?);
    }
    Ok(Schema::new(fields))
}

/// Compute the window aggregate columns
fn compute_window_aggregates(
    window_expr: &[Arc<dyn WindowExpr>],
    batch: &RecordBatch,
) -> Result<Vec<ArrayRef>> {
    window_expr
        .iter()
        .map(|window_expr| window_expr.evaluate(batch))
        .collect()
}

/// stream for window aggregation plan
pub struct WindowAggStream {
    schema: SchemaRef,
    input: SendableRecordBatchStream,
    batches: Vec<RecordBatch>,
    finished: bool,
    window_expr: Vec<Arc<dyn WindowExpr>>,
    partition_by_sort_keys: Vec<PhysicalSortExpr>,
    baseline_metrics: BaselineMetrics,
}

impl WindowAggStream {
    /// Create a new WindowAggStream
    pub fn new(
        schema: SchemaRef,
        window_expr: Vec<Arc<dyn WindowExpr>>,
        input: SendableRecordBatchStream,
        baseline_metrics: BaselineMetrics,
        partition_by_sort_keys: Vec<PhysicalSortExpr>,
    ) -> Self {
        Self {
            schema,
            input,
            batches: vec![],
            finished: false,
            window_expr,
            baseline_metrics,
            partition_by_sort_keys,
        }
    }

    fn compute_aggregates(&self) -> ArrowResult<RecordBatch> {
        // record compute time on drop
        let _timer = self.baseline_metrics.elapsed_compute().timer();

        if self.batches.is_empty() {
            return Ok(RecordBatch::new_empty(self.schema.clone()));
        }

        let batch = concat_batches(&self.input.schema(), &self.batches)?;

        let partition_by_sort_keys = self
            .partition_by_sort_keys
            .iter()
            .map(|elem| elem.evaluate_to_sort_column(&batch))
            .collect::<Result<Vec<_>>>()?;
        let partition_points =
            self.evaluate_partition_points(batch.num_rows(), &partition_by_sort_keys)?;

        let mut partition_results = vec![];
        // Calculate window cols
        for partition_point in partition_points {
            let length = partition_point.end - partition_point.start;
            partition_results.push(
                compute_window_aggregates(
                    &self.window_expr,
                    &batch.slice(partition_point.start, length),
                )
                .map_err(|e| ArrowError::ExternalError(Box::new(e)))?,
            )
        }
        let columns = transpose(partition_results)
            .iter()
            .map(|elems| concat(&elems.iter().map(|x| x.as_ref()).collect::<Vec<_>>()))
            .collect::<Vec<_>>()
            .into_iter()
            .collect::<ArrowResult<Vec<ArrayRef>>>()?;

        // combine with the original cols
        // note the setup of window aggregates is that they newly calculated window
        // expression results are always appended to the columns
        let mut batch_columns = batch.columns().to_vec();
        // calculate window cols
        batch_columns.extend_from_slice(&columns);
        RecordBatch::try_new(self.schema.clone(), batch_columns)
    }

    /// Evaluates the partition points given the sort columns. If the sort columns are
    /// empty, then the result will be a single element vector spanning the entire batch.
    fn evaluate_partition_points(
        &self,
        num_rows: usize,
        partition_columns: &[SortColumn],
    ) -> Result<Vec<Range<usize>>> {
        Ok(if partition_columns.is_empty() {
            vec![Range {
                start: 0,
                end: num_rows,
            }]
        } else {
            lexicographical_partition_ranges(partition_columns)
                .map_err(DataFusionError::ArrowError)?
                .collect::<Vec<_>>()
        })
    }
}

impl Stream for WindowAggStream {
    type Item = ArrowResult<RecordBatch>;

    fn poll_next(
        mut self: Pin<&mut Self>,
        cx: &mut Context<'_>,
    ) -> Poll<Option<Self::Item>> {
        let poll = self.poll_next_inner(cx);
        self.baseline_metrics.record_poll(poll)
    }
}

impl WindowAggStream {
    #[inline]
    fn poll_next_inner(
        &mut self,
        cx: &mut Context<'_>,
    ) -> Poll<Option<ArrowResult<RecordBatch>>> {
        if self.finished {
            return Poll::Ready(None);
        }

        loop {
            let result = match ready!(self.input.poll_next_unpin(cx)) {
                Some(Ok(batch)) => {
                    self.batches.push(batch);
                    continue;
                }
                Some(Err(e)) => Err(e),
                None => self.compute_aggregates(),
            };

            self.finished = true;

            return Poll::Ready(Some(result));
        }
    }
}

impl RecordBatchStream for WindowAggStream {
    /// Get the schema
    fn schema(&self) -> SchemaRef {
        self.schema.clone()
    }
}<|MERGE_RESOLUTION|>--- conflicted
+++ resolved
@@ -144,7 +144,29 @@
 
     /// Get the output partitioning of this plan
     fn output_partitioning(&self) -> Partitioning {
-<<<<<<< HEAD
+        // because we can have repartitioning using the partition keys
+        // this would be either 1 or more than 1 depending on the presense of
+        // repartitioning
+        self.input.output_partitioning()
+    }
+
+    /// Specifies whether this plan generates an infinite stream of records.
+    /// If the plan does not support pipelining, but it its input(s) are
+    /// infinite, returns an error to indicate this.    
+    fn unbounded_output(&self, children: &[bool]) -> Result<bool> {
+        if children[0] {
+            Err(DataFusionError::Plan(
+                "Window Error: Windowing is not currently support for unbounded inputs."
+                    .to_string(),
+            ))
+        } else {
+            Ok(false)
+        }
+    }
+
+    //WOLFRAM PARTITION
+    /*
+    fn output_partitioning(&self) -> Partitioning {
         // Although WindowAggExec does not change the output partitioning from the input, but can not return the output partitioning
         // from the input directly, need to adjust the column index to align with the new schema.
         let window_expr_len = self.window_expr.len();
@@ -173,27 +195,9 @@
                 Partitioning::Hash(new_exprs, size)
             }
             Partitioning::HivePartitioning(..) => todo!("output_partitioning"),
-=======
-        // because we can have repartitioning using the partition keys
-        // this would be either 1 or more than 1 depending on the presense of
-        // repartitioning
-        self.input.output_partitioning()
-    }
-
-    /// Specifies whether this plan generates an infinite stream of records.
-    /// If the plan does not support pipelining, but it its input(s) are
-    /// infinite, returns an error to indicate this.    
-    fn unbounded_output(&self, children: &[bool]) -> Result<bool> {
-        if children[0] {
-            Err(DataFusionError::Plan(
-                "Window Error: Windowing is not currently support for unbounded inputs."
-                    .to_string(),
-            ))
-        } else {
-            Ok(false)
->>>>>>> c5e2594e
-        }
-    }
+        }
+    }
+    */
 
     fn output_ordering(&self) -> Option<&[PhysicalSortExpr]> {
         self.input().output_ordering()
