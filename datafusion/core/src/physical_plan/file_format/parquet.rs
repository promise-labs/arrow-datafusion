--- conflicted
+++ resolved
@@ -23,11 +23,8 @@
 use datafusion_physical_expr::PhysicalExpr;
 use fmt::Debug;
 use std::any::Any;
-<<<<<<< HEAD
 use std::collections::HashSet;
-=======
 use std::cmp::min;
->>>>>>> c676d102
 use std::fmt;
 use std::fs;
 use std::ops::Range;
@@ -60,12 +57,8 @@
 use datafusion_expr::Expr;
 use futures::future::BoxFuture;
 use futures::{FutureExt, StreamExt, TryFutureExt, TryStreamExt};
-<<<<<<< HEAD
+use itertools::Itertools;
 use log::{debug, info, trace};
-=======
-use itertools::Itertools;
-use log::debug;
->>>>>>> c676d102
 use object_store::{ObjectMeta, ObjectStore};
 use parquet::arrow::arrow_reader::ArrowReaderOptions;
 use parquet::arrow::async_reader::AsyncFileReader;
@@ -848,46 +841,8 @@
     let path = path.as_ref();
     // create directory to contain the Parquet files (one per partition)
     let fs_path = std::path::Path::new(path);
-<<<<<<< HEAD
-    match fs::create_dir_all(fs_path) {
-        Ok(()) => {
-            let mut tasks = vec![];
-            for i in 0..plan.output_partitioning().partition_count() {
-                let plan = plan.clone();
-                let filename = format!("part-{i}.parquet");
-                let path = fs_path.join(filename);
-                let file = fs::File::create(path)?;
-                let mut writer = ArrowWriter::try_new(
-                    file,
-                    schema.to_owned(),
-                    writer_properties.clone(),
-                )?;
-                let task_ctx = Arc::new(TaskContext::from(state));
-                let stream = plan.execute(i, task_ctx)?;
-                let handle: tokio::task::JoinHandle<Result<()>> =
-                    tokio::task::spawn(async move {
-                        stream
-                            .map(|batch| writer.write(&batch?))
-                            .try_collect()
-                            .await
-                            .map_err(DataFusionError::from)?;
-                        writer.close().map_err(DataFusionError::from).map(|_| ())
-                    });
-                tasks.push(handle);
-            }
-            futures::future::join_all(tasks)
-                .await
-                .into_iter()
-                .try_for_each(|result| {
-                    result.map_err(|e| DataFusionError::Execution(format!("{e}")))?
-                })?;
-            Ok(())
-        }
-        Err(e) => Err(DataFusionError::Execution(format!(
-=======
-    if let Err(e) = fs::create_dir(fs_path) {
+    if let Err(e) = fs::create_dir_all(fs_path) {
         return Err(DataFusionError::Execution(format!(
->>>>>>> c676d102
             "Could not create directory {path}: {e:?}"
         )));
     }
