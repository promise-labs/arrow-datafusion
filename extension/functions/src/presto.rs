// Licensed to the Apache Software Foundation (ASF) under one
// or more contributor license agreements.  See the NOTICE file
// distributed with this work for additional information
// regarding copyright ownership.  The ASF licenses this file
// to you under the Apache License, Version 2.0 (the
// "License"); you may not use this file except in compliance
// with the License.  You may obtain a copy of the License at
//
//   http://www.apache.org/licenses/LICENSE-2.0
//
// Unless required by applicable law or agreed to in writing,
// software distributed under the License is distributed on an
// "AS IS" BASIS, WITHOUT WARRANTIES OR CONDITIONS OF ANY
// KIND, either express or implied.  See the License for the
// specific language governing permissions and limitations
// under the License.

// Licensed to the Apache Software Foundation (ASF) under one
// or more contributor license agreements.  See the NOTICE file
// distributed with this work for additional information
// regarding copyright ownership.  The ASF licenses this file
// to you under the Apache License, Version 2.0 (the
// "License"); you may not use this file except in compliance
// with the License.  You may obtain a copy of the License at
//
//   http://www.apache.org/licenses/LICENSE-2.0
//
// Unless required by applicable law or agreed to in writing,
// software distributed under the License is distributed on an
// "AS IS" BASIS, WITHOUT WARRANTIES OR CONDITIONS OF ANY
// KIND, either express or implied.  See the License for the
// specific language governing permissions and limitations
// under the License.

use std::{
    collections::HashMap,
    sync::Arc,
    time::{SystemTime, UNIX_EPOCH},
};

use arrow::{
    array::{
        ArrayRef, Int64Array, Time32MillisecondArray, TimestampMillisecondArray,
        TimestampNanosecondArray,
    },
    datatypes::{DataType, Date32Type, IntervalDayTimeType, IntervalUnit, TimeUnit},
};

use chrono::{
<<<<<<< HEAD
    Datelike, Duration, Local, Months, NaiveDate, NaiveDateTime, NaiveTime, Offset,
    TimeZone, Timelike, Utc, Weekday,
=======
    DateTime, Datelike, Duration, Local, Months, NaiveDate, NaiveDateTime, NaiveTime,
    Offset, TimeZone, Timelike, Utc,
>>>>>>> 29696371
};
use datafusion::error::Result;
use datafusion_common::DataFusionError;
use datafusion_expr::{
    ReturnTypeFunction, ScalarFunctionDef, ScalarFunctionPackage, Signature,
    TypeSignature, Volatility,
};

use arrow::array::*;
use arrow::error::ArrowError;
use regex::Regex;

#[derive(Debug)]
pub struct HumanReadableSecondsFunction;

impl ScalarFunctionDef for HumanReadableSecondsFunction {
    fn name(&self) -> &str {
        "human_readable_seconds"
    }

    fn signature(&self) -> Signature {
        Signature::exact(vec![DataType::Float64], Volatility::Immutable)
    }

    fn return_type(&self) -> ReturnTypeFunction {
        let return_type = Arc::new(DataType::Utf8);
        Arc::new(move |_| Ok(return_type.clone()))
    }

    fn execute(&self, args: &[ArrayRef]) -> Result<ArrayRef> {
        assert_eq!(args.len(), 1);
        let input_array = args[0]
            .as_any()
            .downcast_ref::<Float64Array>()
            .expect("cast to Float64Array failed");

        let array = input_array
            .into_iter()
            .map(|sec| {
                let seconds = sec.map(|value| value).unwrap();
                let weeks = (seconds / 604800.0) as i64;
                let days = ((seconds % 604800.0) / 86400.0) as i64;
                let hours = ((seconds % 86400.0) / 3600.0) as i64;
                let minutes = ((seconds % 3600.0) / 60.0) as i64;
                let seconds_remainder = (seconds % 60.0) as i64;

                let mut formatted = String::new();

                if weeks > 0 {
                    formatted += &format!(
                        "{} week{}{}",
                        weeks,
                        if weeks > 1 { "s" } else { "" },
                        if days + hours + minutes + seconds_remainder > 0 {
                            ", "
                        } else {
                            ""
                        }
                    ); //for splitting ,
                }
                if days > 0 {
                    formatted += &format!(
                        "{} day{}{}",
                        days,
                        if days > 1 { "s" } else { "" },
                        if hours + minutes + seconds_remainder > 0 {
                            ", "
                        } else {
                            ""
                        }
                    ); //for splitting ,
                }
                if hours > 0 {
                    formatted += &format!(
                        "{} hour{}{}",
                        hours,
                        if hours > 1 { "s" } else { "" },
                        if minutes + seconds_remainder > 0 {
                            ", "
                        } else {
                            ""
                        }
                    ); //for splitting ,
                }
                if minutes > 0 {
                    formatted += &format!(
                        "{} minute{}{}",
                        minutes,
                        if minutes > 1 { "s" } else { "" },
                        if seconds_remainder > 0 { ", " } else { "" }
                    );
                }
                if seconds_remainder > 0 {
                    formatted += &format!(
                        "{} second{}",
                        seconds_remainder,
                        if seconds_remainder > 1 { "s" } else { "" }
                    );
                }
                if weeks + days + hours + minutes + seconds_remainder == 0 {
                    formatted = "0 second".to_string();
                }
                Some(formatted)
            })
            .collect::<StringArray>();
        Ok(Arc::new(array) as ArrayRef)
    }
}

#[derive(Debug)]
pub struct CurrentTimeFunction;
impl ScalarFunctionDef for CurrentTimeFunction {
    fn name(&self) -> &str {
        "current_time"
    }
    fn signature(&self) -> Signature {
        Signature::exact(vec![], Volatility::Immutable)
    }
    fn return_type(&self) -> ReturnTypeFunction {
        let return_type = Arc::new(DataType::Time32(TimeUnit::Millisecond));
        Arc::new(move |_| Ok(return_type.clone()))
    }

    fn execute(&self, _args: &[ArrayRef]) -> Result<ArrayRef> {
        let current_time = chrono::Utc::now();
        let milliseconds_since_midnight = current_time.num_seconds_from_midnight() * 1000;
        let array =
            Time32MillisecondArray::from(vec![Some(milliseconds_since_midnight as i32)]);
        Ok(Arc::new(array) as ArrayRef)
    }
}

#[derive(Debug)]
pub struct CurrentTimestampFunction;
impl ScalarFunctionDef for CurrentTimestampFunction {
    fn name(&self) -> &str {
        "current_timestamp"
    }
    fn signature(&self) -> Signature {
        Signature::exact(vec![], Volatility::Immutable)
    }

    fn return_type(&self) -> ReturnTypeFunction {
        Arc::new(move |_| Ok(Arc::new(DataType::Timestamp(TimeUnit::Millisecond, None))))
    }

    fn execute(&self, _args: &[ArrayRef]) -> Result<ArrayRef> {
        let now = Utc::now();
        let milliseconds_since_epoch = now.timestamp_millis();
        let array = TimestampMillisecondArray::from(vec![Some(milliseconds_since_epoch)]);
        Ok(Arc::new(array) as ArrayRef)
    }
}

#[derive(Debug)]
pub struct CurrentTimestampPFunction;

impl ScalarFunctionDef for CurrentTimestampPFunction {
    fn name(&self) -> &str {
        "current_timestamp_p"
    }

    fn signature(&self) -> Signature {
        Signature::exact(vec![DataType::Int64], Volatility::Immutable)
    }

    fn return_type(&self) -> ReturnTypeFunction {
        let return_type = Arc::new(DataType::Timestamp(TimeUnit::Nanosecond, None));
        Arc::new(move |_| Ok(return_type.clone()))
    }

    fn execute(&self, args: &[ArrayRef]) -> Result<ArrayRef> {
        let precision = match args.get(0) {
            Some(array) => {
                let array = array.as_any().downcast_ref::<Int64Array>().unwrap();
                array.value(0) as usize
            }
            None => 6,
        };

        if precision > 9 {
            return Err(DataFusionError::Execution(
                "Precision greater than nanoseconds is not supported".to_string(),
            ));
        }

        let now = chrono::Utc::now();
        let nanos = now.timestamp_subsec_nanos();
        let timestamp = now.timestamp() as i64 * 1_000_000_000 + nanos as i64;

        let divisor = 10_i64.pow(9 - precision as u32);
        let adjusted_timestamp = (timestamp / divisor) * divisor;

        let array = TimestampNanosecondArray::from(vec![Some(adjusted_timestamp)]);
        Ok(Arc::new(array) as ArrayRef)
    }
}

#[derive(Debug)]
pub struct CurrentTimezoneFunction;

impl ScalarFunctionDef for CurrentTimezoneFunction {
    fn name(&self) -> &str {
        "current_timezone"
    }

    fn signature(&self) -> Signature {
        Signature::exact(vec![], Volatility::Immutable)
    }

    fn return_type(&self) -> ReturnTypeFunction {
        Arc::new(move |_| Ok(Arc::new(DataType::Utf8)))
    }

    fn execute(&self, _args: &[ArrayRef]) -> Result<ArrayRef> {
        let now_local = Local::now();
        let timezone = format!("{}", now_local.offset().fix());
        let array = StringArray::from(vec![Some(timezone)]);
        Ok(Arc::new(array) as ArrayRef)
    }
}

#[derive(Debug)]
pub struct LocaltimeFunction;

impl ScalarFunctionDef for LocaltimeFunction {
    fn name(&self) -> &str {
        "localtime"
    }
    fn signature(&self) -> Signature {
        Signature::exact(vec![], Volatility::Immutable)
    }

    fn return_type(&self) -> ReturnTypeFunction {
        let return_type = Arc::new(DataType::Time32(TimeUnit::Millisecond));
        Arc::new(move |_| Ok(return_type.clone()))
    }

    fn execute(&self, _args: &[ArrayRef]) -> Result<ArrayRef> {
        let local_time = chrono::Local::now().time();
        let milliseconds_since_midnight = local_time.num_seconds_from_midnight() * 1000;
        let array =
            Time32MillisecondArray::from(vec![Some(milliseconds_since_midnight as i32)]);
        Ok(Arc::new(array) as ArrayRef)
    }
}

#[derive(Debug)]
pub struct LocaltimestampFunction;

impl ScalarFunctionDef for LocaltimestampFunction {
    fn name(&self) -> &str {
        "localtimestamp"
    }

    fn signature(&self) -> Signature {
        Signature::exact(vec![], Volatility::Immutable)
    }

    fn return_type(&self) -> ReturnTypeFunction {
        Arc::new(move |_| Ok(Arc::new(DataType::Timestamp(TimeUnit::Millisecond, None))))
    }

    fn execute(&self, _args: &[ArrayRef]) -> Result<ArrayRef> {
        let n = SystemTime::now()
            .duration_since(UNIX_EPOCH)
            .map_err(|err| DataFusionError::Execution(err.to_string()))?;
        let array = TimestampMillisecondArray::from(vec![Some(n.as_millis() as i64)]);
        Ok(Arc::new(array) as ArrayRef)
    }
}

#[derive(Debug)]
pub struct LocaltimestampPFunction;

impl ScalarFunctionDef for LocaltimestampPFunction {
    fn name(&self) -> &str {
        "localtimestamp_p"
    }

    fn signature(&self) -> Signature {
        Signature::exact(vec![DataType::Int64], Volatility::Immutable)
    }
    fn return_type(&self) -> ReturnTypeFunction {
        Arc::new(move |_| Ok(Arc::new(DataType::Timestamp(TimeUnit::Nanosecond, None))))
    }

    fn execute(&self, args: &[ArrayRef]) -> Result<ArrayRef> {
        let precision = match args.get(0) {
            Some(array) => {
                let array = array.as_any().downcast_ref::<Int64Array>().unwrap();
                array.value(0) as usize
            }
            None => 6,
        };

        if precision > 9 {
            return Err(DataFusionError::Execution(
                "Precision greater than nanoseconds is not supported".to_string(),
            ));
        }

        let now = SystemTime::now()
            .duration_since(UNIX_EPOCH)
            .map_err(|err| DataFusionError::Execution(err.to_string()))?;
        let nanos = now.as_nanos() as i64;

        let factor = 10_i64.pow(9 - precision as u32);
        let adjusted_timestamp = (nanos / factor) * factor;

        let array = TimestampNanosecondArray::from(vec![Some(adjusted_timestamp)]);
        Ok(Arc::new(array) as ArrayRef)
    }
}

#[derive(Debug)]
pub struct ToMilliSecondsFunction;

impl ScalarFunctionDef for ToMilliSecondsFunction {
    fn name(&self) -> &str {
        "to_milliseconds"
    }

    fn signature(&self) -> Signature {
        Signature::exact(
            vec![DataType::Interval(IntervalUnit::MonthDayNano)],
            Volatility::Immutable,
        )
    }

    fn return_type(&self) -> ReturnTypeFunction {
        let return_type = Arc::new(DataType::Int64);
        Arc::new(move |_| Ok(return_type.clone()))
    }

    fn execute(&self, args: &[ArrayRef]) -> Result<ArrayRef> {
        let input_array = args[0]
            .as_any()
            .downcast_ref::<IntervalMonthDayNanoArray>()
            .expect("cast to MonthDayNanoArray");

        let array = input_array
            .iter()
            .map(|arg| {
                let value = arg.unwrap() as u128;
                let months_part: i32 =
                    ((value & 0xFFFFFFFF000000000000000000000000) >> 96) as i32;
                    assert!(months_part == 0, "Error: You try to use Trino to_milliseconds(days-seconds). months must be zero");
                let days_part: i32 = ((value & 0xFFFFFFFF0000000000000000) >> 64) as i32;
                let nanoseconds_part: i64 = (value & 0xFFFFFFFFFFFFFFFF) as i64;
                let milliseconds:i64 = (days_part * 24*60*60*1000).into();
                let milliseconds= milliseconds + nanoseconds_part / 1_000_000;
                Some(milliseconds)
            })
            .collect::<Vec<_>>();
        let array = Int64Array::from(array);
        Ok(Arc::new(array) as ArrayRef)
    }
}
#[derive(Debug)]
pub struct ToIso8601Function;

impl ScalarFunctionDef for ToIso8601Function {
    fn name(&self) -> &str {
        "to_iso8601"
    }

    fn signature(&self) -> Signature {
        // This function accepts a Date, Timestamp, or Timestamp with TimeZone
        Signature::one_of(
            vec![
                TypeSignature::Exact(vec![DataType::Date32]),
                TypeSignature::Exact(vec![DataType::Timestamp(
                    TimeUnit::Nanosecond,
                    None,
                )]),
                TypeSignature::Exact(vec![DataType::Utf8]),
            ],
            Volatility::Immutable,
        )
    }

    fn return_type(&self) -> ReturnTypeFunction {
        let return_type = Arc::new(DataType::Utf8);
        Arc::new(move |_| Ok(return_type.clone()))
    }

    fn execute(&self, args: &[ArrayRef]) -> Result<ArrayRef> {
        if args.is_empty() {
            return Err(ArrowError::InvalidArgumentError(
                "args is empty".to_string(),
            ))
            .map_err(|err| DataFusionError::Execution(format!("Cast error: {}", err)));
        }

        let input = &args[0];
        let result = match input.data_type() {
            DataType::Date32 => {
                // Assuming the first array in args is a DateArray
                let date_array = args[0]
                    .as_any()
                    .downcast_ref::<Date32Array>()
                    .expect("Expected a date array");

                // Map each date32 to an ISO 8601 string
                let iso_strings: Vec<String> = date_array
                    .iter()
                    .map(|date| {
                        date.map(|date| {
                            let naive_date = NaiveDate::from_ymd_opt(1970, 1, 1).unwrap()
                                + Duration::days(date as i64);
                            naive_date.format("%Y-%m-%d").to_string()
                        })
                        .unwrap_or_else(|| String::from("null")) // Handle null values
                    })
                    .collect();

                // Create a new StringArray from the ISO 8601 strings
                Ok(Arc::new(StringArray::from(iso_strings)) as Arc<dyn Array>)
            }
            DataType::Timestamp(TimeUnit::Nanosecond, None) => {
                let timestamp_array = input
                    .as_any()
                    .downcast_ref::<TimestampNanosecondArray>()
                    .expect("Expected a NanosecondTimeStamp array");
                let milliseconds_array = timestamp_array
                    .iter()
                    .map(|timestamp| timestamp.map(|timestamp| timestamp / 1_000_000))
                    .collect::<TimestampMillisecondArray>();

                let iso_strings: Vec<String> = milliseconds_array
                    .iter()
                    .map(|timestamp| {
                        timestamp
                            .map(|timestamp| {
                                let datetime =
                                    Utc.timestamp_millis_opt(timestamp).unwrap();
                                format!("{}", datetime.format("%Y-%m-%dT%H:%M:%S%.3f"))
                            })
                            .unwrap_or_else(|| String::from("null")) // Handle null values
                    })
                    .collect();

                Ok(Arc::new(StringArray::from(iso_strings)) as Arc<dyn Array>)
            }
            // timestamp with timezone todo
            _ => Err(ArrowError::InvalidArgumentError(
                "Invalid input type".to_string(),
            ))
            .map_err(|err| DataFusionError::Execution(format!("Cast error: {}", err))),
        };
        result
    }
}
#[derive(Debug)]
pub struct FromIso8601DateFunction;
///presto `from_iso8601_date` function ([https://trino.io/docs/current/functions/datetime.html])
impl ScalarFunctionDef for FromIso8601DateFunction {
    fn name(&self) -> &str {
        "from_iso8601_date"
    }

    fn signature(&self) -> Signature {
        Signature::exact(vec![DataType::Utf8], Volatility::Immutable)
    }

    fn return_type(&self) -> ReturnTypeFunction {
        let return_type = Arc::new(DataType::Date32);
        Arc::new(move |_| Ok(return_type.clone()))
    }

    fn execute(&self, args: &[ArrayRef]) -> Result<ArrayRef> {
        let input = &args[0]
            .as_any()
            .downcast_ref::<StringArray>()
            .expect("Failed to downcast StringArray");
        let mut result = Vec::new();

        for i in 0..input.len() {
            if input.is_null(i) {
                result.push(None);
            } else {
                let value = input.value(i);
                let parsed_date = NaiveDate::parse_from_str(value, "%Y-%m-%d")
                    .or_else(|_| NaiveDate::parse_from_str(value, "%G-W%V-%u"))
                    .or_else(|_| {
                        NaiveDate::parse_from_str(&format!("{}-1", value), "%G-W%V-%u")
                    })
                    .or_else(|_| NaiveDate::parse_from_str(value, "%Y-%j"));

                match parsed_date {
                    Ok(date) => result.push(Some(date.num_days_from_ce() - 719163)), // Adjust for Unix time
                    Err(_) => result.push(None),
                }
            }
        }

        Ok(Arc::new(Date32Array::from(result)) as ArrayRef)
    }
}

#[derive(Debug)]
pub struct UnixTimeFunction;

impl ScalarFunctionDef for UnixTimeFunction {
    fn name(&self) -> &str {
        "to_unixtime"
    }

    fn signature(&self) -> Signature {
        Signature::exact(
            vec![DataType::Timestamp(TimeUnit::Nanosecond, None)],
            Volatility::Immutable,
        )
    }

    fn return_type(&self) -> ReturnTypeFunction {
        Arc::new(move |_| Ok(Arc::new(DataType::Float64)))
    }

    fn execute(&self, args: &[ArrayRef]) -> Result<ArrayRef> {
        assert_eq!(args.len(), 1);
        let timestamp_array = args[0]
            .as_any()
            .downcast_ref::<TimestampNanosecondArray>()
            .expect("cast to TimestampNanosecondArray failed");

        let mut b = Float64Builder::with_capacity(timestamp_array.len());

        for i in 0..timestamp_array.len() {
            if timestamp_array.is_null(i) {
                b.append_null();
                continue;
            }

            let timestamp_value = timestamp_array.value(i);
            // Convert nanoseconds to seconds
            let unixtime = (timestamp_value as f64) / 1_000_000_000.0;
            b.append_value(unixtime);
        }

        Ok(Arc::new(b.finish()))
    }
}

#[derive(Debug)]
pub struct FromUnixtimeFunction;

impl ScalarFunctionDef for FromUnixtimeFunction {
    fn name(&self) -> &str {
        "from_unixtime"
    }

    fn signature(&self) -> Signature {
        Signature::one_of(
            vec![
                TypeSignature::Exact(vec![DataType::Int64]),
                //TypeSignature::Exact(vec![DataType::Int64, DataType::Utf8]),
            ],
            Volatility::Immutable,
        )
    }

    fn return_type(&self) -> ReturnTypeFunction {
        let return_type = Arc::new(DataType::Timestamp(TimeUnit::Second, None));
        Arc::new(move |_| Ok(return_type.clone()))
    }

    fn execute(&self, args: &[ArrayRef]) -> Result<ArrayRef> {
        assert_eq!(args.len(), 1);
        let unixtime_array = args[0]
            .as_any()
            .downcast_ref::<Int64Array>()
            .expect("cast to Int64Array failed");

        let mut builder = TimestampSecondArray::builder(unixtime_array.len());

        for i in 0..unixtime_array.len() {
            if unixtime_array.is_null(i) {
                builder.append_null();
                continue;
            }

            let unixtime_value = unixtime_array.value(i);
            builder.append_value(unixtime_value);
        }

        Ok(Arc::new(builder.finish()))
    }
}

#[derive(Debug)]
pub struct FromUnixtimeNanosFunction;

impl ScalarFunctionDef for FromUnixtimeNanosFunction {
    fn name(&self) -> &str {
        "from_unixtime_nanos"
    }

    fn signature(&self) -> Signature {
        Signature::exact(vec![DataType::Int64], Volatility::Immutable)
    }

    fn return_type(&self) -> ReturnTypeFunction {
        let return_type = Arc::new(DataType::Timestamp(TimeUnit::Nanosecond, None));
        Arc::new(move |_| Ok(return_type.clone()))
    }

    fn execute(&self, args: &[ArrayRef]) -> Result<ArrayRef> {
        assert_eq!(args.len(), 1);
        let unixtime_array = args[0]
            .as_any()
            .downcast_ref::<Int64Array>()
            .expect("cast to Int64Array failed");

        let mut builder = TimestampNanosecondArray::builder(unixtime_array.len());

        for i in 0..unixtime_array.len() {
            if unixtime_array.is_null(i) {
                builder.append_null();
                continue;
            }

            let unixtime_value = unixtime_array.value(i);
            builder.append_value(unixtime_value);
        }

        Ok(Arc::new(builder.finish()))
    }
}

#[derive(Debug)]
pub struct DayFunction;

impl ScalarFunctionDef for DayFunction {
    fn name(&self) -> &str {
        "day"
    }

    fn signature(&self) -> Signature {
        // Function accepts Date, Interval Day to Second, or Timestamp
        Signature::one_of(
            vec![
                TypeSignature::Exact(vec![DataType::Date32]),
                TypeSignature::Exact(vec![DataType::Interval(IntervalUnit::DayTime)]),
                TypeSignature::Exact(vec![DataType::Timestamp(
                    TimeUnit::Nanosecond,
                    None,
                )]),
            ],
            Volatility::Immutable,
        )
    }

    fn return_type(&self) -> ReturnTypeFunction {
        let return_type = Arc::new(DataType::Int64);
        Arc::new(move |_| Ok(return_type.clone()))
    }

    fn execute(&self, args: &[ArrayRef]) -> Result<ArrayRef> {
        assert_eq!(args.len(), 1);

        let input = &args[0];
        let result = match input.data_type() {
            DataType::Date32 => {
                let date_array = input
                    .as_any()
                    .downcast_ref::<Date32Array>()
                    .expect("Expected a date array");

                let days: Vec<i64> = date_array
                    .iter()
                    .map(|date_opt| {
                        date_opt
                            .map(|date| {
                                let naive_date = Date32Type::to_naive_date(date);

                                naive_date.day() as i64
                            })
                            .unwrap_or(0)
                    })
                    .collect();

                Ok(Arc::new(Int64Array::from(days)) as ArrayRef)
            }
            DataType::Interval(IntervalUnit::DayTime) => {
                let interval_array = input
                    .as_any()
                    .downcast_ref::<IntervalDayTimeArray>()
                    .expect("Expected an interval day to second array");

                let days: Vec<i64> = interval_array
                    .iter()
                    .map(|interval_opt| {
                        interval_opt
                            .map(|interval| {
                                let (days, _ms) = IntervalDayTimeType::to_parts(interval);
                                days as i64
                            })
                            .unwrap_or(0)
                    })
                    .collect();

                Ok(Arc::new(Int64Array::from(days)) as ArrayRef)
            }
            DataType::Timestamp(TimeUnit::Nanosecond, _) => {
                let timestamp_array = input
                    .as_any()
                    .downcast_ref::<TimestampNanosecondArray>()
                    .expect("Expected a nanosecond timestamp array");

                let days: Vec<i64> = timestamp_array
                    .iter()
                    .map(|timestamp_opt| {
                        timestamp_opt
                            .map(|timestamp| {
                                let datetime = NaiveDateTime::from_timestamp_opt(
                                    timestamp / 1_000_000_000,
                                    (timestamp % 1_000_000_000) as u32,
                                );

                                datetime.map(|dt| dt.date().day() as i64).unwrap_or(0)
                            })
                            .unwrap_or(0)
                    })
                    .collect();

                Ok(Arc::new(Int64Array::from(days)) as ArrayRef)
            }
            _ => Err(ArrowError::InvalidArgumentError(
                "Invalid input type".to_string(),
            )),
        };
        Ok(result?)
    }
}

#[derive(Debug)]
pub struct DateTruncFunction;

impl ScalarFunctionDef for DateTruncFunction {
    fn name(&self) -> &str {
        "date_trunc"
    }

    fn signature(&self) -> Signature {
        Signature::one_of(
            vec![
                TypeSignature::Exact(vec![DataType::Utf8, DataType::Date32]),
                TypeSignature::Exact(vec![
                    DataType::Utf8,
                    DataType::Timestamp(TimeUnit::Nanosecond, None),
                ]),
                TypeSignature::Exact(vec![
                    DataType::Utf8,
                    DataType::Time64(TimeUnit::Nanosecond),
                ]),
            ],
            Volatility::Immutable,
        )
    }
    fn return_type(&self) -> ReturnTypeFunction {
        Arc::new(move |args| Ok(Arc::new(args[1].clone())))
    }

    fn execute(&self, args: &[ArrayRef]) -> Result<ArrayRef> {
        assert_eq!(args.len(), 2);

        // Extract arguments
        let unit = args[0].as_any().downcast_ref::<StringArray>().unwrap();
        let timestamps = &args[1];
        let result = match timestamps.data_type() {
            DataType::Date32 => {
                let date_array = args[1]
                    .as_any()
                    .downcast_ref::<Date32Array>()
                    .expect("Expected a Date32 array");
                let mut result = Vec::new();

                for i in 0..date_array.len() {
                    if date_array.is_null(i) {
                        result.push(None);
                        continue;
                    }

                    let date_value = date_array.value(i);
                    let naive_date =
                        NaiveDate::from_num_days_from_ce_opt(date_value + 719163)
                            .unwrap(); // converting to NaiveDate

                    let trunc = match unit.value(i).to_string().as_str() {
                        "day" => NaiveDate::from_ymd_opt(
                            naive_date.year(),
                            naive_date.month(),
                            naive_date.day(),
                        )
                        .unwrap(),
                        "month" => NaiveDate::from_ymd_opt(
                            naive_date.year(),
                            naive_date.month(),
                            1,
                        )
                        .unwrap(),
                        "year" => {
                            NaiveDate::from_ymd_opt(naive_date.year(), 1, 1).unwrap()
                        }
                        "week" => {
                            let weekday =
                                naive_date.weekday().num_days_from_monday() as i64;

                            naive_date - Duration::days(weekday)
                        }
                        "quarter" => {
                            let month = ((naive_date.month() - 1) / 3) * 3 + 1;
                            NaiveDate::from_ymd_opt(naive_date.year(), month, 1).unwrap()
                        }
                        _ => naive_date,
                    };
                    let days_since_epoch = trunc.num_days_from_ce() - 719163;
                    result.push(Some(days_since_epoch as i32));
                }
                Ok(Arc::new(Date32Array::from(result)) as ArrayRef)
            }
            DataType::Timestamp(TimeUnit::Nanosecond, None) => {
                let timestamps_nanos = args[1]
                    .as_any()
                    .downcast_ref::<TimestampNanosecondArray>()
                    .expect("Expected a NanosecondTimeStamp array");
                let timestamp_millis = timestamps_nanos
                    .iter()
                    .map(|t: Option<i64>| t.map(|t| t / 1_000_000))
                    .collect::<TimestampMillisecondArray>();

                let mut result = Vec::new();
                for i in 0..timestamp_millis.len() {
                    if timestamp_millis.is_null(i) {
                        result.push(None);
                        continue;
                    }

                    let timestamp_value = timestamp_millis.value(i);
                    let naive_date_time =
                        NaiveDateTime::from_timestamp_millis(timestamp_value).unwrap();

                    let trunc = match unit.value(i).to_string().as_str() {
                        "second" => naive_date_time
                            .date()
                            .and_hms_opt(
                                naive_date_time.hour(),
                                naive_date_time.minute(),
                                naive_date_time.second(),
                            )
                            .unwrap(),
                        "minute" => naive_date_time
                            .date()
                            .and_hms_opt(
                                naive_date_time.hour(),
                                naive_date_time.minute(),
                                0,
                            )
                            .unwrap(),
                        "hour" => naive_date_time
                            .date()
                            .and_hms_opt(naive_date_time.hour(), 0, 0)
                            .unwrap(),
                        "day" => naive_date_time.date().and_hms_opt(0, 0, 0).unwrap(),
                        "month" => NaiveDate::from_ymd_opt(
                            naive_date_time.year(),
                            naive_date_time.month(),
                            1,
                        )
                        .unwrap()
                        .and_hms_opt(0, 0, 0)
                        .unwrap(),
                        "year" => NaiveDate::from_ymd_opt(naive_date_time.year(), 1, 1)
                            .unwrap()
                            .and_hms_opt(0, 0, 0)
                            .unwrap(),
                        "week" => {
                            let weekday =
                                naive_date_time.weekday().num_days_from_monday() as i64;
                            (naive_date_time - Duration::days(weekday))
                                .date()
                                .and_hms_opt(0, 0, 0)
                                .unwrap()
                        }
                        "quarter" => {
                            let month = (((naive_date_time.month() - 1) / 3) * 3) + 1;
                            NaiveDate::from_ymd_opt(naive_date_time.year(), month, 1)
                                .unwrap()
                                .and_hms_opt(0, 0, 0)
                                .unwrap()
                        }
                        _ => naive_date_time,
                    };

                    let truncated_timestamp = trunc.timestamp_millis();
                    result.push(Some(truncated_timestamp));
                }

                Ok(Arc::new(TimestampMillisecondArray::from(result)) as Arc<dyn Array>)
            }
            DataType::Time64(TimeUnit::Nanosecond) => {
                let times = args[1]
                    .as_any()
                    .downcast_ref::<Time64NanosecondArray>()
                    .expect("Expected a NanosecondTime array");

                let mut result = Vec::new();
                for i in 0..times.len() {
                    if times.is_null(i) {
                        result.push(None);
                        continue;
                    }

                    let time_value = times.value(i); // nanoseconds since midnight
                    let seconds = time_value / 1_000_000_000;
                    let nanoseconds = (time_value % 1_000_000_000) as u32;

                    let naive_time = NaiveTime::from_num_seconds_from_midnight_opt(
                        seconds as u32,
                        nanoseconds,
                    )
                    .unwrap();

                    let trunc = match unit.value(i).to_string().as_str() {
                        "second" => NaiveTime::from_hms_milli_opt(
                            naive_time.hour(),
                            naive_time.minute(),
                            naive_time.second(),
                            0,
                        )
                        .unwrap(),
                        "minute" => NaiveTime::from_hms_milli_opt(
                            naive_time.hour(),
                            naive_time.minute(),
                            0,
                            0,
                        )
                        .unwrap(),
                        "hour" => {
                            NaiveTime::from_hms_milli_opt(naive_time.hour(), 0, 0, 0)
                                .unwrap()
                        }
                        _ => naive_time,
                    };

                    let truncated_nanos = trunc.num_seconds_from_midnight() as i64
                        * 1_000_000_000
                        + trunc.nanosecond() as i64;
                    result.push(Some(truncated_nanos));
                }

                Ok(Arc::new(Time64NanosecondArray::from(result)) as ArrayRef)
            }
            // timestamp with timezone todo
            _ => Err(ArrowError::InvalidArgumentError(
                "Invalid input type".to_string(),
            ))
            .map_err(|err| DataFusionError::Execution(format!("Cast error: {}", err))),
        };
        result
    }
}

#[derive(Debug)]
pub struct DateDiffFunction;

impl ScalarFunctionDef for DateDiffFunction {
    fn name(&self) -> &str {
        "date_diff"
    }

    fn signature(&self) -> Signature {
        Signature::exact(
            vec![
                DataType::Utf8,
                DataType::Timestamp(TimeUnit::Nanosecond, None),
                DataType::Timestamp(TimeUnit::Nanosecond, None),
            ],
            Volatility::Immutable,
        )
    }
    fn return_type(&self) -> ReturnTypeFunction {
        Arc::new(move |_| Ok(Arc::new(DataType::Int64)))
    }

    fn execute(&self, args: &[ArrayRef]) -> Result<ArrayRef> {
        assert_eq!(args.len(), 3);
        let unit_array = args[0]
            .as_any()
            .downcast_ref::<StringArray>()
            .expect("unit should be string");

        let timestamp1_array = args[1]
            .as_any()
            .downcast_ref::<TimestampNanosecondArray>()
            .expect("timestamp1 should be a TimestampNanosecondArray");

        let timestamp2_array = args[2]
            .as_any()
            .downcast_ref::<TimestampNanosecondArray>()
            .expect("timestamp2 should be a TimestampNanosecondArray");

        let array: Vec<i64> = unit_array
            .iter()
            .zip(timestamp1_array.iter())
            .zip(timestamp2_array.iter())
            .map(|((unit_opt, timestamp1_opt), timestamp2_opt)| {
                if let (Some(unit), Some(timestamp1), Some(timestamp2)) =
                    (unit_opt, timestamp1_opt, timestamp2_opt)
                {
                    let dt1 = NaiveDateTime::from_timestamp_opt(
                        timestamp1 / 1_000_000_000,
                        (timestamp1 % 1_000_000_000) as u32,
                    )
                    .unwrap();
                    let dt2 = NaiveDateTime::from_timestamp_opt(
                        timestamp2 / 1_000_000_000,
                        (timestamp2 % 1_000_000_000) as u32,
                    )
                    .unwrap();
                    match unit {
                        "millisecond" => (timestamp2 - timestamp1) / 1_000_000,
                        "second" => (timestamp2 - timestamp1) / 1_000_000_000,
                        "minute" => (timestamp2 - timestamp1) / 60_000_000_000,
                        "hour" => (timestamp2 - timestamp1) / 3_600_000_000_000,
                        "day" => (timestamp2 - timestamp1) / (24 * 3_600_000_000_000),
                        "week" => {
                            (timestamp2 - timestamp1) / (7 * 24 * 3_600_000_000_000)
                        }
                        "month" => {
                            let years = (dt2.year() - dt1.year()) as i64;
                            let months = dt2.month() as i64 - dt1.month() as i64;
                            years * 12 + months
                        }
                        "quarter" => {
                            let years = (dt2.year() - dt1.year()) as i64;
                            let months = dt2.month() as i64 - dt1.month() as i64;
                            (years * 12 + months) / 3
                        }
                        "year" => (dt2.year() - dt1.year()) as i64,
                        _ => 0,
                    }
                } else {
                    0
                }
            })
            .collect();
        Ok(Arc::new(Int64Array::from(array)) as ArrayRef)
    }
}

#[derive(Debug)]
pub struct ParseDurationFunction;

impl ScalarFunctionDef for ParseDurationFunction {
    fn name(&self) -> &str {
        "parse_duration"
    }

    fn signature(&self) -> Signature {
        Signature::exact(vec![DataType::Utf8], Volatility::Immutable)
    }

    fn return_type(&self) -> ReturnTypeFunction {
        Arc::new(move |_| Ok(Arc::new(DataType::Duration(TimeUnit::Nanosecond))))
    }

    fn execute(&self, args: &[ArrayRef]) -> Result<ArrayRef> {
        assert_eq!(args.len(), 1);
        let duration_array = args[0]
            .as_any()
            .downcast_ref::<StringArray>()
            .expect("duration should be string");

        let array: Vec<String> = duration_array
            .iter()
            .map(|duration_opt| {
                if let Some(duration_str) = duration_opt {
                    let re = Regex::new(r"(?i)(\d+(\.\d+)?)\s*([a-z]+)").unwrap();
                    if let Some(caps) = re.captures(duration_str) {
                        if let (Ok(value), Some(unit)) =
                            (caps[1].parse::<f64>(), caps.get(3))
                        {
                            let nanos_total = match unit.as_str().to_lowercase().as_str()
                            {
                                "ns" => value * 1.0,
                                "us" => value * 1_000.0,
                                "ms" => value * 1_000_000.0,
                                "s" => value * 1_000_000_000.0,
                                "m" => value * 60_000_000_000.0,
                                "h" => value * 3_600_000_000_000.0,
                                "d" => value * 86_400_000_000_000.0,
                                _ => 0.0,
                            } as i64;

                            let millis_total =
                                (nanos_total as f64 / 1_000_000.0).round() as i64;
                            let seconds_total = millis_total / 1000;
                            let millis = millis_total % 1000;

                            let days = seconds_total / 86_400;
                            let seconds_remainder = seconds_total % 86_400;

                            let hours = seconds_remainder / 3600;
                            let minutes = (seconds_remainder % 3600) / 60;
                            let seconds = seconds_remainder % 60;

                            format!(
                                "{} {:02}:{:02}:{:02}.{:03}",
                                days, hours, minutes, seconds, millis
                            )
                        } else {
                            "Error: Parsing value".to_string()
                        }
                    } else {
                        "Error: Pattern not matched".to_string()
                    }
                } else {
                    "Error: Null or wrong data".to_string()
                }
            })
            .collect();

        Ok(Arc::new(StringArray::from(array)) as ArrayRef)
    }
}
#[derive(Debug)]
pub struct DateAddFunction;

impl ScalarFunctionDef for DateAddFunction {
    fn name(&self) -> &str {
        "date_add"
    }

    fn signature(&self) -> Signature {
        Signature::one_of(
            vec![
                TypeSignature::Exact(vec![
                    DataType::Utf8,
                    DataType::Int64,
                    DataType::Date32,
                ]),
                TypeSignature::Exact(vec![
                    DataType::Utf8,
                    DataType::Int64,
                    DataType::Time64(TimeUnit::Nanosecond),
                ]),
                TypeSignature::Exact(vec![
                    DataType::Utf8,
                    DataType::Int64,
                    DataType::Timestamp(TimeUnit::Nanosecond, None),
                ]),
            ],
            Volatility::Immutable,
        )
    }

    fn return_type(&self) -> ReturnTypeFunction {
        Arc::new(move |args| Ok(Arc::new(args[2].clone())))
    }

    fn execute(&self, args: &[ArrayRef]) -> Result<ArrayRef> {
        // Ensuring the correct number of arguments
        assert_eq!(args.len(), 3);

        // Extract and validate inputs
        let unit_array = args[0].as_any().downcast_ref::<StringArray>().unwrap();
        let value_array = args[1].as_any().downcast_ref::<Int64Array>().unwrap();

        // // Determine duration to add based on the unit
        let unit = unit_array.value(0);
        let value = value_array.value(0);
        // let duration = parse_duration(unit, value)?;
        match args[2].data_type() {
            DataType::Date32 => {
                let date_array = args[2].as_any().downcast_ref::<Date32Array>().unwrap();
                let mut builder = Date32Array::builder(date_array.len());

                for i in 0..date_array.len() {
                    let date_value = date_array.value(i);
                    // Convert Date32 to NaiveDate
                    let naive_date = chrono::NaiveDate::from_ymd_opt(1970, 1, 1).unwrap()
                        + chrono::Duration::days(date_value as i64);
                    let time = chrono::NaiveTime::from_hms_opt(0, 0, 0).unwrap(); // Assuming time is 00:00:00 for Date32
                    if let Ok(new_date) = parse_duration(naive_date, time, unit, value) {
                        // Convert back from NaiveDate to Date32
                        let duration_since_epoch = new_date.signed_duration_since(
                            chrono::NaiveDate::from_ymd_opt(1970, 1, 1)
                                .unwrap()
                                .and_hms_opt(0, 0, 0)
                                .unwrap(),
                        );
                        builder.append_value(duration_since_epoch.num_days() as i32);
                    } else {
                        builder.append_null();
                    }
                }
                Ok(Arc::new(builder.finish()) as ArrayRef)
            }
            DataType::Time64(TimeUnit::Nanosecond) => {
                let time_array = args[2]
                    .as_any()
                    .downcast_ref::<Time64NanosecondArray>()
                    .unwrap();
                let mut builder = Time64NanosecondArray::builder(time_array.len());

                for i in 0..time_array.len() {
                    let time_value = time_array.value(i);
                    let seconds = (time_value / 1_000_000_000) as u32; // Get seconds part
                    let nanosecond = (time_value % 1_000_000_000) as u32; // Get nanoseconds part
                    let time = chrono::NaiveTime::from_num_seconds_from_midnight_opt(
                        seconds, nanosecond,
                    )
                    .unwrap();

                    let date = chrono::NaiveDate::from_ymd_opt(1970, 1, 1).unwrap(); // Assuming date part is the epoch start for Time32
                    if let Ok(new_time) = parse_duration(date, time, unit, value as i64) {
                        // Convert back from NaiveTime to Time64Nanosecond
                        let duration_since_midnight =
                            (new_time.num_seconds_from_midnight() as i64 * 1_000_000_000)
                                + new_time.nanosecond() as i64;
                        builder.append_value(duration_since_midnight);
                    } else {
                        builder.append_null();
                    }
                }
                Ok(Arc::new(builder.finish()) as ArrayRef)
            }
            DataType::Timestamp(TimeUnit::Nanosecond, _) => {
                let timestamp_array = args[2]
                    .as_any()
                    .downcast_ref::<TimestampNanosecondArray>()
                    .unwrap();
                let timestamp_milli_arr = timestamp_array
                    .iter()
                    .map(|timestamp| timestamp.map(|timestamp| timestamp / 1_000_000))
                    .collect::<TimestampMillisecondArray>();

                let mut builder =
                    TimestampMillisecondArray::builder(timestamp_milli_arr.len());

                for i in 0..timestamp_milli_arr.len() {
                    let timestamp_value = timestamp_milli_arr.value(i);
                    // Convert Timestamp to NaiveDateTime
                    let datetime =
                        chrono::NaiveDateTime::from_timestamp_millis(timestamp_value)
                            .unwrap();
                    if let Ok(new_datetime) =
                        parse_duration(datetime.date(), datetime.time(), unit, value)
                    {
                        // Convert back from NaiveDateTime to Timestamp
                        builder.append_value(new_datetime.timestamp_millis());
                    } else {
                        builder.append_null();
                    }
                }
                Ok(Arc::new(builder.finish()) as ArrayRef)
            }

            _ => Err(ArrowError::InvalidArgumentError(
                "Invalid input type".to_string(),
            ))
            .map_err(|err| DataFusionError::Execution(format!("Cast error: {}", err))),
        }
    }
}
fn parse_duration(
    date: chrono::NaiveDate,
    time: chrono::NaiveTime,
    unit: &str,
    value: i64,
) -> Result<chrono::NaiveDateTime, DataFusionError> {
    match unit {
        "millisecond" => Ok(chrono::NaiveDateTime::new(date, time)
            + chrono::Duration::milliseconds(value as i64)),
        "second" => Ok(chrono::NaiveDateTime::new(date, time)
            + chrono::Duration::seconds((value) as i64)),
        "minute" => Ok(chrono::NaiveDateTime::new(date, time)
            + chrono::Duration::minutes(value as i64)),
        "hour" => Ok(chrono::NaiveDateTime::new(date, time)
            + chrono::Duration::hours(value as i64)),
        "day" => {
            Ok(chrono::NaiveDateTime::new(date, time)
                + chrono::Duration::days(value as i64))
        }
        "week" => Ok(chrono::NaiveDateTime::new(date, time)
            + chrono::Duration::weeks(value as i64)),
        "month" => {
            let new_date = if value >= 0 {
                date.checked_add_months(Months::new(value as u32))
            } else {
                date.checked_sub_months(Months::new(value.abs() as u32))
            };
            new_date
                .map(|d| chrono::NaiveDateTime::new(d, time))
                .ok_or_else(|| {
                    DataFusionError::Execution(format!("Error adding months: {}", value))
                })
        }
        "quarter" => {
            let new_date = if value >= 0 {
                date.checked_add_months(Months::new((value * 3) as u32))
            } else {
                date.checked_sub_months(Months::new((value * 3).abs() as u32))
            };
            new_date
                .map(|d| chrono::NaiveDateTime::new(d, time))
                .ok_or_else(|| {
                    DataFusionError::Execution(format!("Error adding months: {}", value))
                })
        }
        "year" => {
            let new_date = if value >= 0 {
                date.checked_add_months(Months::new((value * 12) as u32))
            } else {
                date.checked_sub_months(Months::new((value * 12).abs() as u32))
            };
            new_date
                .map(|d| chrono::NaiveDateTime::new(d, time))
                .ok_or_else(|| {
                    DataFusionError::Execution(format!("Error adding months: {}", value))
                })
        }
        _ => Err(DataFusionError::Execution(format!(
            "Invalid unit for duration: {}",
            unit
        ))),
    }
}
#[derive(Debug)]
pub struct LastDayOfMonthFunction;

impl ScalarFunctionDef for LastDayOfMonthFunction {
    fn name(&self) -> &str {
        "last_day_of_month"
    }

    fn signature(&self) -> Signature {
        Signature::one_of(
            vec![
                TypeSignature::Exact(vec![DataType::Date32]),
                TypeSignature::Exact(vec![DataType::Timestamp(
                    TimeUnit::Nanosecond,
                    None,
                )]),
            ],
            Volatility::Immutable,
        )
    }

    fn return_type(&self) -> ReturnTypeFunction {
        let return_type = Arc::new(DataType::Date32);
        Arc::new(move |_| Ok(return_type.clone()))
    }

    fn execute(&self, args: &[ArrayRef]) -> Result<ArrayRef> {
        if args.is_empty() || args.len() > 1 {
            return Err(datafusion::error::DataFusionError::Execution(
                "last_day_of_month function takes exactly one argument".to_string(),
            ));
        }
        let result = match args[0].data_type() {
            DataType::Date32 => {
                let input = args[0]
                    .as_any()
                    .downcast_ref::<Date32Array>()
                    .expect("Failed to downcast to Date32Array");

                let mut res = Vec::new();
                for i in 0..input.len() {
                    let date_value = input.value(i);
                    let naive_date =
                        NaiveDate::from_num_days_from_ce_opt(date_value as i32).unwrap();
                    let last_day = cal_last_day_of_month(naive_date);
                    let epoch = NaiveDate::from_ymd_opt(1, 1, 1).unwrap();
                    let days_since_epoch =
                        last_day.signed_duration_since(epoch).num_days();
                    res.push(Some(days_since_epoch as i32));
                }
                Arc::new(Date32Array::from(res)) as ArrayRef
            }
            DataType::Timestamp(TimeUnit::Nanosecond, None) => {
                let timestamp_array = args[0]
                    .as_any()
                    .downcast_ref::<TimestampNanosecondArray>()
                    .expect("Expected a NanosecondTimeStamp array");
                let milliseconds_array = timestamp_array
                    .iter()
                    .map(|timestamp| timestamp.map(|timestamp| timestamp / 1_000_000))
                    .collect::<TimestampMillisecondArray>();

                let mut res = Vec::new();
                for i in 0..milliseconds_array.len() {
                    let timestamp_value = milliseconds_array.value(i);
                    let naive_datetime =
                        Utc.timestamp_millis_opt(timestamp_value).unwrap();
                    let last_day = cal_last_day_of_month(naive_datetime.date_naive());
                    let epoch = NaiveDate::from_ymd_opt(1970, 1, 1).unwrap();
                    let days_since_epoch =
                        last_day.signed_duration_since(epoch).num_days();
                    res.push(Some(days_since_epoch as i32));
                }
                Arc::new(Date32Array::from(res)) as ArrayRef
            }
            //timestamp todo
            _ => {
                return Err(datafusion::error::DataFusionError::Execution(
                    "Invalid input type for last_day_of_month function".to_string(),
                ))
            }
        };
        Ok(result)
    }
}

#[derive(Debug)]
pub struct DayOfWeekFunction;

impl ScalarFunctionDef for DayOfWeekFunction {
    fn name(&self) -> &str {
        "day_of_week"
    }

    fn signature(&self) -> Signature {
        // Function accepts Date, Interval Day to Second, or Timestamp
        Signature::one_of(
            vec![
                TypeSignature::Exact(vec![DataType::Date32]),
                TypeSignature::Exact(vec![DataType::Interval(IntervalUnit::DayTime)]),
                TypeSignature::Exact(vec![DataType::Timestamp(
                    TimeUnit::Nanosecond,
                    None,
                )]),
            ],
            Volatility::Immutable,
        )
    }

    fn return_type(&self) -> ReturnTypeFunction {
        let return_type = Arc::new(DataType::Int64); // Returning as bigint
        Arc::new(move |_| Ok(return_type.clone()))
    }

    fn execute(&self, args: &[ArrayRef]) -> Result<ArrayRef> {
        assert_eq!(args.len(), 1);

        let input = &args[0];
        let result = match input.data_type() {
            DataType::Date32 => {
                let date_array = input
                    .as_any()
                    .downcast_ref::<Date32Array>()
                    .expect("Expected a date array");

                let weekdays: Vec<i64> = date_array
                    .iter()
                    .map(|date_opt| {
                        date_opt
                            .map(|date| {
                                let naive_date = Date32Type::to_naive_date(date);
                                // Convert to ISO weekday
                                naive_date.weekday().number_from_monday() as i64
                            })
                            .unwrap_or(0)
                    })
                    .collect();

                Ok(Arc::new(Int64Array::from(weekdays)) as ArrayRef)
            }
            DataType::Timestamp(TimeUnit::Nanosecond, _) => {
                let timestamp_array = input
                    .as_any()
                    .downcast_ref::<TimestampNanosecondArray>()
                    .expect("Expected a nanosecond timestamp array");

                let weekdays: Vec<i64> = timestamp_array
                    .iter()
                    .map(|timestamp_opt| {
                        timestamp_opt
                            .map(|timestamp| {
                                let datetime = NaiveDateTime::from_timestamp_opt(
                                    timestamp / 1_000_000_000,
                                    (timestamp % 1_000_000_000) as u32,
                                );
                                datetime
                                    .map(|dt| dt.weekday().number_from_monday() as i64)
                                    .unwrap_or(0)
                            })
                            .unwrap_or(0)
                    })
                    .collect();

                Ok(Arc::new(Int64Array::from(weekdays)) as ArrayRef)
            }
            _ => Err(ArrowError::InvalidArgumentError(
                "Invalid input type".to_string(),
            )),
        };
        Ok(result?)
    }
}

#[derive(Debug)]
pub struct DayOfYearFunction;

impl ScalarFunctionDef for DayOfYearFunction {
    fn name(&self) -> &str {
        "day_of_year"
    }

    fn signature(&self) -> Signature {
        // Function accepts Date, Interval Day to Second, or Timestamp
        Signature::one_of(
            vec![
                TypeSignature::Exact(vec![DataType::Date32]),
                TypeSignature::Exact(vec![DataType::Interval(IntervalUnit::DayTime)]),
                TypeSignature::Exact(vec![DataType::Timestamp(
                    TimeUnit::Nanosecond,
                    None,
                )]),
            ],
            Volatility::Immutable,
        )
    }

    fn return_type(&self) -> ReturnTypeFunction {
        let return_type = Arc::new(DataType::Int64); // Returning as bigint
        Arc::new(move |_| Ok(return_type.clone()))
    }

    fn execute(&self, args: &[ArrayRef]) -> Result<ArrayRef> {
        assert_eq!(args.len(), 1);

        let input = &args[0];
        let result = match input.data_type() {
            DataType::Date32 => {
                let date_array = input
                    .as_any()
                    .downcast_ref::<Date32Array>()
                    .expect("Expected a date array");

                let day_of_years: Vec<i64> = date_array
                    .iter()
                    .map(|date_opt| {
                        date_opt
                            .map(|date| {
                                let naive_date = Date32Type::to_naive_date(date);
                                naive_date.ordinal() as i64 // Gets the day of the year
                            })
                            .unwrap_or(0)
                    })
                    .collect();

                Ok(Arc::new(Int64Array::from(day_of_years)) as ArrayRef)
            }
            DataType::Timestamp(TimeUnit::Nanosecond, _) => {
                let timestamp_array = input
                    .as_any()
                    .downcast_ref::<TimestampNanosecondArray>()
                    .expect("Expected a nanosecond timestamp array");

                let day_of_years: Vec<i64> = timestamp_array
                    .iter()
                    .map(|timestamp_opt| {
                        timestamp_opt
                            .map(|timestamp| {
                                let datetime = NaiveDateTime::from_timestamp_opt(
                                    timestamp / 1_000_000_000,
                                    (timestamp % 1_000_000_000) as u32,
                                );
                                datetime.map(|dt| dt.ordinal() as i64).unwrap_or(0)
                                // day of the year
                            })
                            .unwrap_or(0)
                    })
                    .collect();

                Ok(Arc::new(Int64Array::from(day_of_years)) as ArrayRef)
            }
            _ => Err(ArrowError::InvalidArgumentError(
                "Invalid input type".to_string(),
            )),
        };
        Ok(result?)
    }
}
#[derive(Debug)]
pub struct HourFunction;

impl ScalarFunctionDef for HourFunction {
    fn name(&self) -> &str {
        "hour"
    }

    fn signature(&self) -> Signature {
        // Function accepts Date32 or Timestamp
        Signature::one_of(
            vec![
                TypeSignature::Exact(vec![DataType::Date32]),
                TypeSignature::Exact(vec![DataType::Timestamp(
                    TimeUnit::Nanosecond,
                    None,
                )]),
            ],
            Volatility::Immutable,
        )
    }

    fn return_type(&self) -> ReturnTypeFunction {
        let return_type = Arc::new(DataType::Int64); // Returning as bigint
        Arc::new(move |_| Ok(return_type.clone()))
    }

    fn execute(&self, args: &[ArrayRef]) -> Result<ArrayRef> {
        assert_eq!(args.len(), 1);

        let input = &args[0];
        let result = match input.data_type() {
            DataType::Date32 => {
                let date_array = input
                    .as_any()
                    .downcast_ref::<Date32Array>()
                    .expect("Expected a date array");

                // Date32 doesn't inherently contain hour information, defaulting all to 0
                let hours: Vec<i64> = date_array
                    .iter()
                    .map(|_| 0) // Every date defaults to hour 0
                    .collect();

                Ok(Arc::new(Int64Array::from(hours)) as ArrayRef)
            }
            DataType::Timestamp(TimeUnit::Nanosecond, _) => {
                let timestamp_array = input
                    .as_any()
                    .downcast_ref::<TimestampNanosecondArray>()
                    .expect("Expected a nanosecond timestamp array");

                let hours: Vec<i64> = timestamp_array
                    .iter()
                    .map(|timestamp_opt| {
                        timestamp_opt
                            .map(|timestamp| {
                                let datetime = NaiveDateTime::from_timestamp_opt(
                                    timestamp / 1_000_000_000,
                                    (timestamp % 1_000_000_000) as u32,
                                );
                                datetime.map(|dt| dt.hour() as i64).unwrap_or(0)
                            })
                            .unwrap_or(0)
                    })
                    .collect();

                Ok(Arc::new(Int64Array::from(hours)) as ArrayRef)
            }
            _ => Err(ArrowError::InvalidArgumentError(
                "Invalid input type".to_string(),
            )),
        };
        Ok(result?)
    }
}

#[derive(Debug)]
pub struct MillisecondFunction;

impl ScalarFunctionDef for MillisecondFunction {
    fn name(&self) -> &str {
        "millisecond"
    }

    fn signature(&self) -> Signature {
        // Function accepts Timestamp
        Signature::one_of(
            vec![TypeSignature::Exact(vec![DataType::Timestamp(
                TimeUnit::Nanosecond,
                None,
            )])],
            Volatility::Immutable,
        )
    }

    fn return_type(&self) -> ReturnTypeFunction {
        let return_type = Arc::new(DataType::Int64); // Returning as bigint
        Arc::new(move |_| Ok(return_type.clone()))
    }

    fn execute(&self, args: &[ArrayRef]) -> Result<ArrayRef> {
        assert_eq!(args.len(), 1);

        let input = &args[0];
        let result = match input.data_type() {
            DataType::Timestamp(TimeUnit::Nanosecond, _) => {
                let timestamp_array = input
                    .as_any()
                    .downcast_ref::<TimestampNanosecondArray>()
                    .expect("Expected a nanosecond timestamp array");

                let milliseconds: Vec<i64> = timestamp_array
                    .iter()
                    .map(|timestamp_opt| {
                        timestamp_opt
                            .map(|timestamp| (timestamp % 1_000_000_000) / 1_000_000) // extract milliseconds from nanoseconds
                            .unwrap_or(0)
                    })
                    .collect();

                Ok(Arc::new(Int64Array::from(milliseconds)) as ArrayRef)
            }
            _ => Err(ArrowError::InvalidArgumentError(
                "Invalid input type".to_string(),
            )),
        };
        Ok(result?)
    }
}

#[derive(Debug)]
pub struct MinuteFunction;

impl ScalarFunctionDef for MinuteFunction {
    fn name(&self) -> &str {
        "minute"
    }

    fn signature(&self) -> Signature {
        // Function accepts Timestamp
        Signature::one_of(
            vec![TypeSignature::Exact(vec![DataType::Timestamp(
                TimeUnit::Nanosecond,
                None,
            )])],
            Volatility::Immutable,
        )
    }

    fn return_type(&self) -> ReturnTypeFunction {
        let return_type = Arc::new(DataType::Int64); // Returning as bigint
        Arc::new(move |_| Ok(return_type.clone()))
    }

    fn execute(&self, args: &[ArrayRef]) -> Result<ArrayRef> {
        assert_eq!(args.len(), 1);

        let input = &args[0];
        let result = match input.data_type() {
            DataType::Timestamp(TimeUnit::Nanosecond, _) => {
                let timestamp_array = input
                    .as_any()
                    .downcast_ref::<TimestampNanosecondArray>()
                    .expect("Expected a nanosecond timestamp array");

                let minutes: Vec<i64> = timestamp_array
                    .iter()
                    .map(|timestamp_opt| {
                        timestamp_opt
                            .map(|timestamp| {
                                let datetime = NaiveDateTime::from_timestamp_opt(
                                    timestamp / 1_000_000_000,
                                    (timestamp % 1_000_000_000) as u32,
                                );
                                datetime.map(|dt| dt.minute() as i64).unwrap_or(0)
                            })
                            .unwrap_or(0)
                    })
                    .collect();

                Ok(Arc::new(Int64Array::from(minutes)) as ArrayRef)
            }
            _ => Err(ArrowError::InvalidArgumentError(
                "Invalid input type".to_string(),
            )),
        };
        Ok(result?)
    }
}

#[derive(Debug)]
pub struct MonthFunction;

impl ScalarFunctionDef for MonthFunction {
    fn name(&self) -> &str {
        "month"
    }

    fn signature(&self) -> Signature {
        // Function accepts Date32 and Timestamp
        Signature::one_of(
            vec![
                TypeSignature::Exact(vec![DataType::Date32]),
                TypeSignature::Exact(vec![DataType::Timestamp(
                    TimeUnit::Nanosecond,
                    None,
                )]),
            ],
            Volatility::Immutable,
        )
    }

    fn return_type(&self) -> ReturnTypeFunction {
        let return_type = Arc::new(DataType::Int64); // Returning as bigint
        Arc::new(move |_| Ok(return_type.clone()))
    }

    fn execute(&self, args: &[ArrayRef]) -> Result<ArrayRef> {
        assert_eq!(args.len(), 1);

        let input = &args[0];
        let result = match input.data_type() {
            DataType::Date32 => {
                let date_array = input
                    .as_any()
                    .downcast_ref::<Date32Array>()
                    .expect("Expected a date array");

                let months: Vec<i64> = date_array
                    .iter()
                    .map(|date_opt| {
                        date_opt
                            .map(|date| {
                                let naive_date = Date32Type::to_naive_date(date);
                                naive_date.month() as i64
                            })
                            .unwrap_or(0)
                    })
                    .collect();

                Ok(Arc::new(Int64Array::from(months)) as ArrayRef)
            }
            DataType::Timestamp(TimeUnit::Nanosecond, _) => {
                let timestamp_array = input
                    .as_any()
                    .downcast_ref::<TimestampNanosecondArray>()
                    .expect("Expected a nanosecond timestamp array");

                let months: Vec<i64> = timestamp_array
                    .iter()
                    .map(|timestamp_opt| {
                        timestamp_opt
                            .map(|timestamp| {
                                let datetime = NaiveDateTime::from_timestamp_opt(
                                    timestamp / 1_000_000_000,
                                    (timestamp % 1_000_000_000) as u32,
                                );
                                datetime.map(|dt| dt.month() as i64).unwrap_or(0)
                            })
                            .unwrap_or(0)
                    })
                    .collect();

                Ok(Arc::new(Int64Array::from(months)) as ArrayRef)
            }
            _ => Err(ArrowError::InvalidArgumentError(
                "Invalid input type".to_string(),
            )),
        };
        Ok(result?)
    }
}

#[derive(Debug)]
pub struct QuarterFunction;

impl ScalarFunctionDef for QuarterFunction {
    fn name(&self) -> &str {
        "quarter"
    }

    fn signature(&self) -> Signature {
        // Function accepts Date32 and Timestamp
        Signature::one_of(
            vec![
                TypeSignature::Exact(vec![DataType::Date32]),
                TypeSignature::Exact(vec![DataType::Timestamp(
                    TimeUnit::Nanosecond,
                    None,
                )]),
            ],
            Volatility::Immutable,
        )
    }

    fn return_type(&self) -> ReturnTypeFunction {
        let return_type = Arc::new(DataType::Int64); // Returning as bigint
        Arc::new(move |_| Ok(return_type.clone()))
    }

    fn execute(&self, args: &[ArrayRef]) -> Result<ArrayRef> {
        assert_eq!(args.len(), 1);

        let input = &args[0];
        let result = match input.data_type() {
            DataType::Date32 => {
                let date_array = input
                    .as_any()
                    .downcast_ref::<Date32Array>()
                    .expect("Expected a date array");

                let quarters: Vec<i64> = date_array
                    .iter()
                    .map(|date_opt| {
                        date_opt
                            .map(|date| {
                                let naive_date = Date32Type::to_naive_date(date);
                                ((naive_date.month() - 1) / 3 + 1) as i64
                            })
                            .unwrap_or(0)
                    })
                    .collect();

                Ok(Arc::new(Int64Array::from(quarters)) as ArrayRef)
            }
            DataType::Timestamp(TimeUnit::Nanosecond, _) => {
                let timestamp_array = input
                    .as_any()
                    .downcast_ref::<TimestampNanosecondArray>()
                    .expect("Expected a nanosecond timestamp array");

                let quarters: Vec<i64> = timestamp_array
                    .iter()
                    .map(|timestamp_opt| {
                        timestamp_opt
                            .map(|timestamp| {
                                let datetime = NaiveDateTime::from_timestamp_opt(
                                    timestamp / 1_000_000_000,
                                    (timestamp % 1_000_000_000) as u32,
                                );
                                datetime
                                    .map(|dt| ((dt.month() - 1) / 3 + 1) as i64) // calculate quarter
                                    .unwrap_or(0)
                            })
                            .unwrap_or(0)
                    })
                    .collect();

                Ok(Arc::new(Int64Array::from(quarters)) as ArrayRef)
            }
            _ => Err(ArrowError::InvalidArgumentError(
                "Invalid input type".to_string(),
            )),
        };
        Ok(result?)
    }
}

#[derive(Debug)]
pub struct SecondFunction;

impl ScalarFunctionDef for SecondFunction {
    fn name(&self) -> &str {
        "second"
    }

    fn signature(&self) -> Signature {
        // Function accepts Date32 and Timestamp
        Signature::one_of(
            vec![
                TypeSignature::Exact(vec![DataType::Date32]),
                TypeSignature::Exact(vec![DataType::Timestamp(
                    TimeUnit::Nanosecond,
                    None,
                )]),
            ],
            Volatility::Immutable,
        )
    }

    fn return_type(&self) -> ReturnTypeFunction {
        let return_type = Arc::new(DataType::Int64); // Returning as bigint
        Arc::new(move |_| Ok(return_type.clone()))
    }

    fn execute(&self, args: &[ArrayRef]) -> Result<ArrayRef> {
        assert_eq!(args.len(), 1);

        let input = &args[0];
        let result = match input.data_type() {
            DataType::Date32 => {
                // For Date32, return 0 for all entries as there is no specific second information
                let date_array = input
                    .as_any()
                    .downcast_ref::<Date32Array>()
                    .expect("Expected a date array");
                let seconds: Vec<i64> = date_array.iter().map(|_| 0).collect();
                Ok(Arc::new(Int64Array::from(seconds)) as ArrayRef)
            }
            DataType::Timestamp(TimeUnit::Nanosecond, _) => {
                let timestamp_array = input
                    .as_any()
                    .downcast_ref::<TimestampNanosecondArray>()
                    .expect("Expected a nanosecond timestamp array");

                let seconds: Vec<i64> = timestamp_array
                    .iter()
                    .map(|timestamp_opt| {
                        timestamp_opt
                            .map(|timestamp| {
                                let datetime = NaiveDateTime::from_timestamp_opt(
                                    timestamp / 1_000_000_000,
                                    (timestamp % 1_000_000_000) as u32,
                                );
                                datetime.map(|dt| dt.second() as i64).unwrap_or(0)
                            })
                            .unwrap_or(0)
                    })
                    .collect();

                Ok(Arc::new(Int64Array::from(seconds)) as ArrayRef)
            }
            _ => Err(ArrowError::InvalidArgumentError(
                "Invalid input type".to_string(),
            )),
        };
        Ok(result?)
    }
}

#[derive(Debug)]
pub struct WeekFunction;

impl ScalarFunctionDef for WeekFunction {
    fn name(&self) -> &str {
        "week"
    }

    fn signature(&self) -> Signature {
        // Function accepts Date32 and Timestamp
        Signature::one_of(
            vec![
                TypeSignature::Exact(vec![DataType::Date32]),
                TypeSignature::Exact(vec![DataType::Timestamp(
                    TimeUnit::Nanosecond,
                    None,
                )]),
            ],
            Volatility::Immutable,
        )
    }

    fn return_type(&self) -> ReturnTypeFunction {
        let return_type = Arc::new(DataType::Int64); // Returning as bigint
        Arc::new(move |_| Ok(return_type.clone()))
    }

    fn execute(&self, args: &[ArrayRef]) -> Result<ArrayRef> {
        assert_eq!(args.len(), 1);

        let input = &args[0];
        let result =
            match input.data_type() {
                DataType::Date32 | DataType::Timestamp(TimeUnit::Nanosecond, _) => {
                    let date_iter: Box<dyn Iterator<Item = Option<NaiveDate>>> =
                        match input.data_type() {
                            DataType::Date32 => {
                                let date_array = input
                                    .as_any()
                                    .downcast_ref::<Date32Array>()
                                    .expect("Expected a date array");
                                Box::new(date_array.iter().map(|date_opt| {
                                    date_opt.map(Date32Type::to_naive_date)
                                }))
                            }
                            DataType::Timestamp(TimeUnit::Nanosecond, _) => {
                                let timestamp_array = input
                                    .as_any()
                                    .downcast_ref::<TimestampNanosecondArray>()
                                    .expect("Expected a nanosecond timestamp array");
                                Box::new(timestamp_array.iter().map(|timestamp_opt| {
                                    timestamp_opt
                                        .map(|timestamp| {
                                            let seconds = timestamp / 1_000_000_000;
                                            let ns = (timestamp % 1_000_000_000) as u32;
                                            NaiveDateTime::from_timestamp_opt(seconds, ns)
                                                .map(|dt| dt.date())
                                        })
                                        .flatten()
                                }))
                            }
                            _ => unreachable!(),
                        };

                    let weeks: Vec<i64> = date_iter
                        .map(|date_opt| {
                            date_opt
                                .map(|date| date.iso_week().week() as i64)
                                .unwrap_or(0)
                        })
                        .collect();

                    Ok(Arc::new(Int64Array::from(weeks)) as ArrayRef)
                }
                _ => Err(ArrowError::InvalidArgumentError(
                    "Invalid input type".to_string(),
                )),
            };
        Ok(result?)
    }
}

#[derive(Debug)]
pub struct YearFunction;

impl ScalarFunctionDef for YearFunction {
    fn name(&self) -> &str {
        "year"
    }

    fn signature(&self) -> Signature {
        // Function accepts Date32 and Timestamp
        Signature::one_of(
            vec![
                TypeSignature::Exact(vec![DataType::Date32]),
                TypeSignature::Exact(vec![DataType::Timestamp(
                    TimeUnit::Nanosecond,
                    None,
                )]),
            ],
            Volatility::Immutable,
        )
    }

    fn return_type(&self) -> ReturnTypeFunction {
        let return_type = Arc::new(DataType::Int64); // Returning as bigint
        Arc::new(move |_| Ok(return_type.clone()))
    }

    fn execute(&self, args: &[ArrayRef]) -> Result<ArrayRef> {
        assert_eq!(args.len(), 1);

        let input = &args[0];
        let result = match input.data_type() {
            DataType::Date32 | DataType::Timestamp(TimeUnit::Nanosecond, _) => {
                let date_iter: Box<dyn Iterator<Item = Option<NaiveDate>>> =
                    match input.data_type() {
                        DataType::Date32 => {
                            let date_array = input
                                .as_any()
                                .downcast_ref::<Date32Array>()
                                .expect("Expected a date array");
                            Box::new(
                                date_array.iter().map(|date_opt| {
                                    date_opt.map(Date32Type::to_naive_date)
                                }),
                            )
                        }
                        DataType::Timestamp(TimeUnit::Nanosecond, _) => {
                            let timestamp_array = input
                                .as_any()
                                .downcast_ref::<TimestampNanosecondArray>()
                                .expect("Expected a nanosecond timestamp array");
                            Box::new(timestamp_array.iter().map(|timestamp_opt| {
                                timestamp_opt
                                    .map(|timestamp| {
                                        let seconds = timestamp / 1_000_000_000;
                                        let ns = (timestamp % 1_000_000_000) as u32;
                                        NaiveDateTime::from_timestamp_opt(seconds, ns)
                                            .map(|dt| dt.date())
                                    })
                                    .flatten()
                            }))
                        }
                        _ => unreachable!(),
                    };

                let years: Vec<i64> = date_iter
                    .map(|date_opt| date_opt.map(|date| date.year() as i64).unwrap_or(0))
                    .collect();

                Ok(Arc::new(Int64Array::from(years)) as ArrayRef)
            }
            _ => Err(ArrowError::InvalidArgumentError(
                "Invalid input type".to_string(),
            )),
        };
        Ok(result?)
    }
}

#[derive(Debug)]
pub struct YearOfWeekFunction;

impl ScalarFunctionDef for YearOfWeekFunction {
    fn name(&self) -> &str {
        "year_of_week"
    }

    fn signature(&self) -> Signature {
        // Function accepts Date32 and Timestamp
        Signature::one_of(
            vec![
                TypeSignature::Exact(vec![DataType::Date32]),
                TypeSignature::Exact(vec![DataType::Timestamp(
                    TimeUnit::Nanosecond,
                    None,
                )]),
            ],
            Volatility::Immutable,
        )
    }

    fn return_type(&self) -> ReturnTypeFunction {
        let return_type = Arc::new(DataType::Int64); // Returning as bigint
        Arc::new(move |_| Ok(return_type.clone()))
    }

    fn execute(&self, args: &[ArrayRef]) -> Result<ArrayRef> {
        assert_eq!(args.len(), 1);

        let input = &args[0];
        let result =
            match input.data_type() {
                DataType::Date32 | DataType::Timestamp(TimeUnit::Nanosecond, _) => {
                    let date_iter: Box<dyn Iterator<Item = Option<NaiveDate>>> =
                        match input.data_type() {
                            DataType::Date32 => {
                                let date_array = input
                                    .as_any()
                                    .downcast_ref::<Date32Array>()
                                    .expect("Expected a date array");
                                Box::new(date_array.iter().map(|date_opt| {
                                    date_opt.map(Date32Type::to_naive_date)
                                }))
                            }
                            DataType::Timestamp(TimeUnit::Nanosecond, _) => {
                                let timestamp_array = input
                                    .as_any()
                                    .downcast_ref::<TimestampNanosecondArray>()
                                    .expect("Expected a nanosecond timestamp array");
                                Box::new(timestamp_array.iter().map(|timestamp_opt| {
                                    timestamp_opt
                                        .map(|timestamp| {
                                            let seconds = timestamp / 1_000_000_000;
                                            let ns = (timestamp % 1_000_000_000) as u32;
                                            NaiveDateTime::from_timestamp_opt(seconds, ns)
                                                .map(|dt| dt.date())
                                        })
                                        .flatten()
                                }))
                            }
                            _ => unreachable!(),
                        };

                    let year_of_weeks: Vec<i64> = date_iter
                        .map(|date_opt| {
                            date_opt
                                .map(|date| date.iso_week().year() as i64) // Retrieve year of the ISO week
                                .unwrap_or(0)
                        })
                        .collect();

                    Ok(Arc::new(Int64Array::from(year_of_weeks)) as ArrayRef)
                }
                _ => Err(ArrowError::InvalidArgumentError(
                    "Invalid input type".to_string(),
                )),
            };
        Ok(result?)
    }
}

fn cal_last_day_of_month(date: NaiveDate) -> NaiveDate {
    let year = date.year();
    let month = date.month();
    NaiveDate::from_ymd_opt(year, month, 1).unwrap()
        + Duration::days(
            (NaiveDate::from_ymd_opt(year, month.checked_add(1).unwrap_or(1), 1)
                .unwrap()
                - NaiveDate::from_ymd_opt(year, month, 1).unwrap())
            .num_days()
                - 1,
        )
}
enum DateFormatStatus {
    Default,
    PostPercent,
}
#[derive(Debug)]
pub struct DateParseFunction;

impl ScalarFunctionDef for DateParseFunction {
    fn name(&self) -> &str {
        "date_parse"
    }

    fn signature(&self) -> Signature {
        Signature::exact(vec![DataType::Utf8, DataType::Utf8], Volatility::Immutable)
    }

    fn return_type(&self) -> ReturnTypeFunction {
        Arc::new(move |_| Ok(Arc::new(DataType::Timestamp(TimeUnit::Nanosecond, None))))
    }
    fn execute(&self, args: &[ArrayRef]) -> Result<ArrayRef> {
        let string_array = args[0].as_any().downcast_ref::<StringArray>().unwrap();
        let format_array = args[1].as_any().downcast_ref::<StringArray>().unwrap();

        let mut timestamps = Vec::new();

        let mut year = 1970;
        let mut month = 1;
        let mut day = 1;
        let mut hour = 0;
        let mut minute = 0;
        let mut second = 0;
        let mut millis = 0;

        let month_map: HashMap<&str, u32> = [
            // Abbreviated month names
            ("jan", 1),
            ("feb", 2),
            ("mar", 3),
            ("apr", 4),
            ("may", 5),
            ("jun", 6),
            ("jul", 7),
            ("aug", 8),
            ("sep", 9),
            ("oct", 10),
            ("nov", 11),
            ("dec", 12),
            // Full month names
            ("january", 1),
            ("february", 2),
            ("march", 3),
            ("april", 4),
            ("may", 5),
            ("june", 6),
            ("july", 7),
            ("august", 8),
            ("september", 9),
            ("october", 10),
            ("november", 11),
            ("december", 12),
        ]
        .iter()
        .copied()
        .collect();

        let weekday_map: HashMap<&str, chrono::Weekday> = [
            // Abbreviated weekday names
            ("sun", chrono::Weekday::Sun),
            ("mon", chrono::Weekday::Mon),
            ("tue", chrono::Weekday::Tue),
            ("wed", chrono::Weekday::Wed),
            ("thu", chrono::Weekday::Thu),
            ("fri", chrono::Weekday::Fri),
            ("sat", chrono::Weekday::Sat),
            // Full weekday names
            ("sunday", chrono::Weekday::Sun),
            ("monday", chrono::Weekday::Mon),
            ("tuesday", chrono::Weekday::Tue),
            ("wednesday", chrono::Weekday::Wed),
            ("thursday", chrono::Weekday::Thu),
            ("friday", chrono::Weekday::Fri),
            ("saturday", chrono::Weekday::Sat),
        ]
        .iter()
        .cloned()
        .collect();

        for i in 0..string_array.len() {
            let date_str = string_array.value(i);
            let format_str = format_array.value(i);
            let mut status = DateFormatStatus::Default;
            let mut index = 0;
            for c in format_str.chars() {
                match status {
                    DateFormatStatus::Default => match c {
                        '%' => status = DateFormatStatus::PostPercent,
                        c => {
                            if date_str.as_bytes()[index] as char == c {
                                index += 1;
                            } else {
                                todo!()
                            }
                        }
                    },
                    DateFormatStatus::PostPercent => match c {
                        'Y' => match date_str[index..index + 4].parse::<i32>() {
                            Ok(value) => {
                                year = value;
                                index = index + 4;
                                status = DateFormatStatus::Default;
                            }
                            Err(e) => {
                                return Err(DataFusionError::Execution(format!(
                                    "Unable to parse year: {}",
                                    e
                                )))
                            }
                        },
                        'y' => match date_str[index..index + 2].parse::<i32>() {
                            Ok(value) => {
                                year = if value >= 70 {
                                    1900 + value
                                } else {
                                    2000 + value
                                };
                                index += 2;
                                status = DateFormatStatus::Default;
                            }
                            Err(e) => {
                                return Err(DataFusionError::Execution(format!(
                                    "Unable to parse year: {}",
                                    e
                                )));
                            }
                        },
                        'c' | 'm' => match parse_next_number(&date_str, index) {
                            Ok((parsed_day, end_index)) => {
                                if parsed_day >= 1 && parsed_day <= 12 {
                                    month = parsed_day;
                                    index = end_index;
                                    status = DateFormatStatus::Default;
                                } else {
                                    return Err(DataFusionError::Execution(
                                        "Invalid month".into(),
                                    ));
                                }
                            }
                            Err(e) => return Err(e),
                        },
                        'd' | 'e' => match parse_next_number(&date_str, index) {
                            Ok((value, end_index)) => {
                                if value >= 1 && value <= 31 {
                                    day = value;
                                    index = end_index;
                                    status = DateFormatStatus::Default;
                                } else {
                                    return Err(DataFusionError::Execution(
                                        "Invalid day".into(),
                                    ));
                                }
                            }
                            Err(e) => {
                                return Err(DataFusionError::Execution(format!(
                                    "Unable to parse day: {}",
                                    e
                                )))
                            }
                        },
                        'H' | 'k' => match parse_next_number(&date_str, index) {
                            Ok((value, end_index)) => {
                                if value < 24 {
                                    hour = value;
                                    index = end_index;
                                    status = DateFormatStatus::Default;
                                } else {
                                    return Err(DataFusionError::Execution(
                                        "Invalid 24-hour".into(),
                                    ));
                                }
                            }
                            Err(e) => {
                                return Err(DataFusionError::Execution(format!(
                                    "Unable to parse 24-hour: {}",
                                    e
                                )))
                            }
                        },
                        'h' | 'I' | 'l' => match parse_next_number(&date_str, index) {
                            Ok((value, end_index)) => {
                                if value == 12 {
                                    hour = 0;
                                    index = end_index;
                                    status = DateFormatStatus::Default;
                                } else if value < 12 {
                                    hour = value;
                                    index = end_index;
                                    status = DateFormatStatus::Default;
                                } else {
                                    return Err(DataFusionError::Execution(
                                        "Invalid 12-hour".into(),
                                    ));
                                }
                            }
                            Err(e) => {
                                return Err(DataFusionError::Execution(format!(
                                    "Unable to parse 12-hour: {}",
                                    e
                                )))
                            }
                        },
                        'p' => match date_str[index..index + 2].to_uppercase().as_str() {
                            "AM" => {
                                if hour == 12 {
                                    hour = 0;
                                }
                                index += 2;
                                status = DateFormatStatus::Default;
                            }
                            "PM" => {
                                if hour != 12 {
                                    hour += 12;
                                }
                                index += 2;
                                status = DateFormatStatus::Default;
                            }
                            _ => {
                                return Err(DataFusionError::Execution(
                                    "Invalid AM/PM specifier".into(),
                                ));
                            }
                        },
                        'i' => match date_str[index..index + 2].parse::<u32>() {
                            Ok(value) => {
                                if value < 60 {
                                    minute = value;
                                    index += 2;
                                    status = DateFormatStatus::Default;
                                }
                            }
                            Err(e) => {
                                return Err(DataFusionError::Execution(format!(
                                    "Unable to parse minute: {}",
                                    e
                                )))
                            }
                        },
                        'S' | 's' => match date_str[index..index + 2].parse::<u32>() {
                            Ok(value) => {
                                if value < 60 {
                                    second = value;
                                    index += 2;
                                    status = DateFormatStatus::Default;
                                }
                            }
                            Err(e) => {
                                return Err(DataFusionError::Execution(format!(
                                    "Unable to parse seconds: {}",
                                    e
                                )))
                            }
                        },
                        'x' => match date_str[index..index + 4].parse::<i32>() {
                            Ok(value) => {
                                year = value;
                                index += 4;
                                status = DateFormatStatus::Default;
                            }
                            Err(e) => {
                                return Err(DataFusionError::Execution(format!(
                                    "Unable to parse year: {}",
                                    e
                                )));
                            }
                        },
                        'v' => match date_str[index..index + 2].parse::<u32>() {
                            Ok(value) => {
                                if value >= 1 && value <= 53 {
                                    let iso_first_day =
                                        NaiveDate::from_isoywd_opt(year, 1, Weekday::Mon)
                                            .unwrap();
                                    let days_to_add = (value - 1) * 7;
                                    let final_date = iso_first_day
                                        + chrono::Duration::days(days_to_add as i64);

                                    year = final_date.year();
                                    month = final_date.month();
                                    day = final_date.day();

                                    index += 2;
                                    status = DateFormatStatus::Default;
                                } else {
                                    return Err(DataFusionError::Execution(
                                        "Invalid week number".into(),
                                    ));
                                }
                            }
                            Err(e) => {
                                return Err(DataFusionError::Execution(format!(
                                    "Unable to parse week number: {}",
                                    e
                                )));
                            }
                        },
                        'f' => {
                            let mut fraction_str = String::new();
                            let mut length = 0;

                            while index + length < date_str.len()
                                && date_str.as_bytes()[index + length].is_ascii_digit()
                            {
                                fraction_str
                                    .push(date_str.as_bytes()[index + length] as char);
                                length += 1;

                                if length > 9 {
                                    return Err(DataFusionError::Execution(
                                        "Fractional second precision not supported"
                                            .into(),
                                    ));
                                }
                            }

                            match fraction_str.parse::<String>() {
                                Ok(value) => {
                                    if length >= 3 {
                                        millis = value[..3].parse().unwrap_or(0);
                                        index += length;
                                        status = DateFormatStatus::Default;
                                    } else {
                                        match length {
                                            1 => {
                                                millis =
                                                    value.parse::<u32>().unwrap() * 100
                                            }
                                            2 => {
                                                millis =
                                                    value.parse::<u32>().unwrap() * 10
                                            }
                                            _ => (),
                                        }
                                    };
                                }
                                Err(e) => {
                                    return Err(DataFusionError::Execution(format!(
                                        "Unable to parse millis: {}",
                                        e
                                    )))
                                }
                            }
                        }
                        'M' | 'b' => {
                            let mut end_index = index;
                            while end_index < date_str.len()
                                && date_str.as_bytes()[end_index].is_ascii_alphabetic()
                            {
                                end_index += 1;
                            }

                            let month_num = &date_str[index..end_index];

                            match month_map.get(month_num.to_lowercase().as_str()) {
                                Some(&num) => {
                                    month = num;
                                    index = end_index;
                                    status = DateFormatStatus::Default;
                                }
                                None => {
                                    return Err(DataFusionError::Execution(format!(
                                        "Invalid full month name: {}",
                                        month_num
                                    )));
                                }
                            }
                        }
                        'W' | 'a' => {
                            let mut end_index = index;
                            while end_index < date_str.len()
                                && date_str.as_bytes()[end_index].is_ascii_alphabetic()
                            {
                                end_index += 1;
                            }
                            let full_weekday = &date_str[index..end_index];
                            match weekday_map.get(full_weekday.to_lowercase().as_str()) {
                                Some(&weekday) => {
                                    let parsed_date =
                                        NaiveDate::from_ymd_opt(year, month, day)
                                            .unwrap();
                                    let adjusted_date =
                                        adjust_to_weekday(parsed_date, weekday);
                                    year = adjusted_date.year();
                                    month = adjusted_date.month();
                                    day = adjusted_date.day();
                                    index = end_index;
                                    status = DateFormatStatus::Default;
                                }
                                None => {
                                    return Err(DataFusionError::Execution(format!(
                                        "Invalid full weekday name: {}",
                                        full_weekday
                                    )))
                                }
                            }
                        }
                        'j' => match parse_next_number(&date_str, index) {
                            Ok((value, end_index)) => {
                                if value >= 1 && value <= 366 {
                                    let first_day_of_year =
                                        NaiveDate::from_ymd_opt(year, 1, 1).unwrap();
                                    let date = first_day_of_year
                                        .checked_add_signed(chrono::Duration::days(
                                            value as i64 - 1,
                                        ))
                                        .ok_or_else(|| {
                                            DataFusionError::Execution(
                                                "Invalid day of year".into(),
                                            )
                                        })?;

                                    year = date.year();
                                    month = date.month();
                                    day = date.day();
                                    index = end_index;
                                    status = DateFormatStatus::Default;
                                } else {
                                    return Err(DataFusionError::Execution(
                                        "Invalid day of year".into(),
                                    ));
                                }
                            }
                            Err(e) => {
                                return Err(DataFusionError::Execution(format!(
                                    "Unable to parse day of year: {}",
                                    e
                                )))
                            }
                        },
                        'r' => {
                            let mut end_index = index;
                            while end_index < date_str.len()
                                && date_str.as_bytes()[end_index] != b' '
                            {
                                end_index += 1;
                            }

                            end_index += 1;

                            while end_index < date_str.len()
                                && date_str.as_bytes()[end_index].is_ascii_alphabetic()
                            {
                                end_index += 1;
                            }
                            let time_str = &date_str[index..end_index];
                            let time_parts: Vec<&str> =
                                time_str.split_whitespace().collect();

                            if time_parts.len() == 2 {
                                let time_components: Vec<&str> =
                                    time_parts[0].split(':').collect();
                                if time_components.len() == 3 {
                                    match (
                                        time_components[0].parse::<u32>(),
                                        time_components[1].parse::<u32>(),
                                        time_components[2].parse::<u32>(),
                                        time_parts[1].to_uppercase().as_str(),
                                    ) {
                                        (Ok(h), Ok(m), Ok(s), "AM" | "PM") => {
                                            hour = if h == 12 && time_parts[1] == "AM" {
                                                0
                                            } else if h != 12 && time_parts[1] == "PM" {
                                                h + 12
                                            } else {
                                                h
                                            };
                                            minute = m;
                                            second = s;
                                            index = end_index;
                                            status = DateFormatStatus::Default;
                                        }
                                        _ => {
                                            return Err(DataFusionError::Execution(
                                                "Invalid time format for %r".into(),
                                            ))
                                        }
                                    }
                                } else {
                                    return Err(DataFusionError::Execution(
                                        "Invalid time format for %r".into(),
                                    ));
                                }
                            } else {
                                return Err(DataFusionError::Execution(
                                    "Invalid time format for %r".into(),
                                ));
                            }
                        }
                        'T' => {
                            let mut end_index = index;
                            while end_index < date_str.len()
                                && date_str.as_bytes()[end_index] != b' '
                                && date_str.as_bytes()[end_index] != b'%'
                            {
                                end_index += 1;
                            }
                            let time_str = &date_str[index..end_index];
                            let time_components: Vec<&str> =
                                time_str.split(':').collect();

                            if time_components.len() == 3 {
                                match (
                                    time_components[0].parse::<u32>(),
                                    time_components[1].parse::<u32>(),
                                    time_components[2].parse::<u32>(),
                                ) {
                                    (Ok(h), Ok(m), Ok(s)) => {
                                        if h < 24 && m < 60 && s < 60 {
                                            hour = h;
                                            minute = m;
                                            second = s;
                                            index = end_index;
                                            status = DateFormatStatus::Default;
                                        } else {
                                            return Err(DataFusionError::Execution(
                                                "Invalid time format for %T".into(),
                                            ));
                                        }
                                    }
                                    _ => {
                                        return Err(DataFusionError::Execution(
                                            "Invalid time format for %T".into(),
                                        ))
                                    }
                                }
                            } else {
                                return Err(DataFusionError::Execution(
                                    "Invalid time format for %T".into(),
                                ));
                            }
                        }
                        'D' | 'U' | 'u' | 'V' | 'w' | 'X' => {
                            return Err(DataFusionError::Execution(format!(
                                "Specifier '{}' not supported",
                                c
                            )));
                        }
                        _ => {
                            return Err(DataFusionError::Execution(format!(
                                "invalid specifier'{}'",
                                c
                            )));
                        }
                    },
                }
            }
        }

        let date = NaiveDate::from_ymd_opt(year, month, day).ok_or_else(|| {
            ArrowError::ParseError(format!("Invalid date: {}-{}-{}", year, month, day))
        })?;
        let time = NaiveTime::from_hms_milli_opt(hour, minute, second, millis)
            .ok_or_else(|| {
                ArrowError::ParseError(format!(
                    "Invalid time: {}:{}:{}.{}",
                    hour, minute, second, millis
                ))
            })?;
        let datetime = NaiveDateTime::new(date, time);

        timestamps.push(datetime.timestamp_millis());

        Ok(Arc::new(TimestampMillisecondArray::from(timestamps)) as ArrayRef)
    }
}

fn adjust_to_weekday(current_date: NaiveDate, target_weekday: Weekday) -> NaiveDate {
    let current_weekday = current_date.weekday();
    let days_until_target = (target_weekday.num_days_from_sunday() as i64
        - current_weekday.num_days_from_sunday() as i64
        + 7)
        % 7;
    current_date + Duration::days(days_until_target)
}

fn parse_next_number(
    date_str: &str,
    start_index: usize,
) -> Result<(u32, usize), DataFusionError> {
    let mut end_index = start_index;
    while end_index < date_str.len() && date_str.as_bytes()[end_index].is_ascii_digit() {
        end_index += 1;
    }
    let number_str = &date_str[start_index..end_index];
    match number_str.parse::<u32>() {
        Ok(number) => Ok((number, end_index)),
        Err(e) => Err(DataFusionError::Execution(format!(
            "Unable to parse number: {}",
            e
        ))),
    }
}

#[derive(Debug)]
pub struct DateFormatFunction;

impl ScalarFunctionDef for DateFormatFunction {
    fn name(&self) -> &str {
        "date_format"
    }

    fn signature(&self) -> Signature {
        Signature::exact(
            vec![
                DataType::Timestamp(TimeUnit::Nanosecond, None),
                DataType::Utf8,
            ],
            Volatility::Immutable,
        )
    }

    fn return_type(&self) -> ReturnTypeFunction {
        Arc::new(move |_| Ok(Arc::new(DataType::Utf8)))
    }

    fn execute(&self, args: &[ArrayRef]) -> Result<ArrayRef> {
        // Validate input arguments
        assert_eq!(args.len(), 2, "date_format requires exactly two arguments");

        let timestamp_array = args[0]
            .as_any()
            .downcast_ref::<TimestampNanosecondArray>()
            .expect("Expected Timestamp nanosecond array for argument 1");
        let timestamp_milli_arr = timestamp_array
            .iter()
            .map(|timestamp| timestamp.map(|timestamp| timestamp / 1_000_000))
            .collect::<TimestampMillisecondArray>();
        let format_array = args[1]
            .as_any()
            .downcast_ref::<StringArray>()
            .expect("Expected String array for argument 2");

        let mut formatted_dates = Vec::new();

        for i in 0..timestamp_milli_arr.len() {
            if timestamp_milli_arr.is_null(i) || format_array.is_null(i) {
                formatted_dates.push(None);
                continue;
            }

            let timestamp_millis = timestamp_milli_arr.value(i);
            let format_string = format_array.value(i);
            let naive_datetime = NaiveDateTime::from_timestamp_millis(timestamp_millis)
                .expect("Failed to convert timestamp to NaiveDateTime");
            let datetime: DateTime<Utc> =
                DateTime::from_naive_utc_and_offset(naive_datetime, Utc);

            let mut formatted_date = String::new();
            let mut chars = format_string.chars().peekable();

            while let Some(c) = chars.next() {
                if c == '%' {
                    if let Some(format_char) = chars.next() {
                        formatted_date += &match format_char {
                            'a' => datetime.format("%a").to_string(),
                            'b' => datetime.format("%b").to_string(),
                            'c' => datetime.month().to_string(),
                            'd' => datetime.format("%d").to_string(),
                            'e' => datetime.format("%e").to_string(),
                            'f' => {
                                let milliseconds = datetime.timestamp_subsec_millis();
                                format!("{:03}000", milliseconds)
                            }
                            'H' => datetime.format("%H").to_string(),
                            'h' => {
                                let hour = datetime.hour12().1;
                                format!("{:02}", hour)
                            }
                            'I' => datetime.format("%I").to_string(),
                            'i' => {
                                let minutes = datetime.minute();
                                format!("{:02}", minutes)
                            }
                            'j' => datetime.format("%j").to_string(),
                            'k' => datetime.format("%k").to_string(),
                            'l' => datetime.format("%l").to_string(),
                            'M' => datetime.format("%B").to_string(),
                            'm' => datetime.format("%m").to_string(),
                            'p' => datetime.format("%p").to_string(),
                            'r' => datetime.format("%r").to_string(),
                            'S' => datetime.format("%S").to_string(),
                            's' => datetime.format("%S").to_string(),
                            'T' => datetime.format("%T").to_string(),
                            'v' => datetime.format("%V").to_string(),
                            'W' => datetime.format("%A").to_string(),
                            'x' => {
                                let iso_week = datetime.iso_week();
                                format!("{}", iso_week.year())
                            }
                            'Y' => datetime.format("%Y").to_string(),
                            'y' => datetime.format("%y").to_string(),
                            'D' | 'U' | 'u' | 'V' | 'w' | 'X' => {
                                return Err(DataFusionError::Execution(format!(
                                    "%{} is not currently supported in the date format string in Trino (Presto).",
                                    format_char
                                )));
                            }
                            _ => format_char.to_string(),
                        };
                    }
                } else {
                    formatted_date.push(c);
                }
            }
            formatted_dates.push(Some(formatted_date));
        }

        Ok(Arc::new(StringArray::from(formatted_dates)) as ArrayRef)
    }
}

// Function package declaration
pub struct FunctionPackage;

impl ScalarFunctionPackage for FunctionPackage {
    fn functions(&self) -> Vec<Box<dyn ScalarFunctionDef>> {
        vec![
            Box::new(HumanReadableSecondsFunction),
            Box::new(CurrentTimeFunction),
            Box::new(CurrentTimestampFunction),
            Box::new(CurrentTimestampPFunction),
            Box::new(CurrentTimezoneFunction),
            Box::new(LocaltimeFunction),
            Box::new(LocaltimestampFunction),
            Box::new(LocaltimestampPFunction),
            Box::new(ToMilliSecondsFunction),
            Box::new(ToIso8601Function),
            Box::new(FromIso8601DateFunction),
            Box::new(UnixTimeFunction),
            Box::new(FromUnixtimeFunction),
            Box::new(FromUnixtimeNanosFunction),
            Box::new(DayFunction),
            Box::new(DateTruncFunction),
            Box::new(DateDiffFunction),
            Box::new(ParseDurationFunction),
            Box::new(DateAddFunction),
            Box::new(LastDayOfMonthFunction),
<<<<<<< HEAD
            Box::new(DateParseFunction),
=======
            Box::new(YearOfWeekFunction),
            Box::new(DayOfYearFunction),
            Box::new(DayOfWeekFunction),
            Box::new(HourFunction),
            Box::new(MillisecondFunction),
            Box::new(MinuteFunction),
            Box::new(SecondFunction),
            Box::new(WeekFunction),
            Box::new(YearFunction),
            Box::new(MonthFunction),
            Box::new(YearFunction),
            Box::new(QuarterFunction),
            Box::new(DateFormatFunction),
>>>>>>> 29696371
        ]
    }
}

#[cfg(test)]
mod test {
    use std::{
        sync::Arc,
        time::{SystemTime, UNIX_EPOCH},
    };

    use arrow::array::{
        Array, ArrayRef, Int64Array, TimestampMillisecondArray, TimestampNanosecondArray,
    };
    use chrono::{Local, Offset, Utc};
    use datafusion::error::Result;
    use datafusion::prelude::SessionContext;
    use datafusion_expr::ScalarFunctionDef;
    use tokio;

    use crate::{
        presto::{
            CurrentTimestampFunction, CurrentTimestampPFunction, LocaltimestampFunction,
            LocaltimestampPFunction,
        },
        utils::{execute, test_expression},
    };

    use super::FunctionPackage;

    #[tokio::test]
    async fn test_human_readable_seconds() -> Result<()> {
        test_expression!("human_readable_seconds(604800.0)", "1 week");
        test_expression!("human_readable_seconds(86400.0)", "1 day");
        test_expression!("human_readable_seconds(3600.0)", "1 hour");
        test_expression!("human_readable_seconds(60.0)", "1 minute");
        test_expression!("human_readable_seconds(1.0)", "1 second");
        test_expression!("human_readable_seconds(0.0)", "0 second");
        test_expression!("human_readable_seconds(96)", "1 minute, 36 seconds");
        test_expression!(
            "human_readable_seconds(3762)",
            "1 hour, 2 minutes, 42 seconds"
        );
        test_expression!(
            "human_readable_seconds(56363463)",
            "93 weeks, 1 day, 8 hours, 31 minutes, 3 seconds"
        );
        Ok(())
    }

    fn roughly_equal_to_now(millisecond: i64) -> bool {
        let now = SystemTime::now()
            .duration_since(UNIX_EPOCH)
            .unwrap()
            .as_millis() as i64;
        (millisecond - now).abs() <= 1
    }

    fn test_timestamp_p<E: ScalarFunctionDef>(timestamp_p_func: E) -> Result<()> {
        let precision_array = Int64Array::from(vec![9]);
        let args = vec![Arc::new(precision_array) as ArrayRef];
        let result = timestamp_p_func.execute(&args).unwrap();
        let result_array = result
            .as_any()
            .downcast_ref::<TimestampNanosecondArray>()
            .unwrap()
            .value(0);
        assert!(roughly_equal_to_now(result_array / 1_000_000));
        Ok(())
    }

    fn test_timestamp<E: ScalarFunctionDef>(timestamp_func: E) -> Result<()> {
        let result = timestamp_func.execute(&[]).unwrap();
        let result_array = result
            .as_any()
            .downcast_ref::<TimestampMillisecondArray>()
            .unwrap()
            .value(0);
        assert!(roughly_equal_to_now(result_array));
        Ok(())
    }

    #[tokio::test]
    async fn test_current_time() -> Result<()> {
        let current = Utc::now();
        let formatted = current.format("%H:%M:%S").to_string();
        test_expression!("current_time()", formatted);
        Ok(())
    }

    #[tokio::test]
    async fn test_current_timestamp() -> Result<()> {
        test_timestamp(CurrentTimestampFunction {})?;
        Ok(())
    }

    #[tokio::test]
    async fn test_current_timestamp_p() -> Result<()> {
        test_timestamp_p(CurrentTimestampPFunction {})?;
        Ok(())
    }

    #[tokio::test]
    async fn test_current_timezone() -> Result<()> {
        let now_local = Local::now();
        let timezone = format!("{}", now_local.offset().fix());
        test_expression!("current_timezone()", timezone);
        Ok(())
    }

    #[tokio::test]
    async fn test_localtime() -> Result<()> {
        let local = Local::now();
        let formatted = local.format("%H:%M:%S").to_string();
        test_expression!("localtime", formatted);
        Ok(())
    }

    #[tokio::test]
    async fn test_localtimestamp() -> Result<()> {
        test_timestamp(LocaltimestampFunction {})?;
        Ok(())
    }

    #[tokio::test]
    async fn test_localtimestamp_p() -> Result<()> {
        test_timestamp_p(LocaltimestampPFunction {})?;
        Ok(())
    }

    #[tokio::test]
    async fn test_to_milliseconds() -> Result<()> {
        test_expression!("to_milliseconds(interval '1' day)", "86400000");
        test_expression!("to_milliseconds(interval '1' hour)", "3600000");
        test_expression!("to_milliseconds(interval '10' day)", "864000000");
        Ok(())
    }

    #[tokio::test]
    async fn test_to_iso8601() -> Result<()> {
        //Test cases for different input types
        // Date
        test_expression!("to_iso8601(Date '2023-03-15')", "2023-03-15");
        // Timestamp
        test_expression!(
            "to_iso8601( timestamp '2001-04-13T02:00:00')",
            "2001-04-13T02:00:00.000"
        );
        //TIMESTAMP '2020-06-10 15:55:23.383345'
        test_expression!(
            "to_iso8601( timestamp '2020-06-10 15:55:23.383345')",
            "2020-06-10T15:55:23.383"
        );
        Ok(())
    }

    #[tokio::test]
    async fn test_from_iso8601_date() -> Result<()> {
        test_expression!("from_iso8601_date('2020-05-11')", "2020-05-11");
        test_expression!("from_iso8601_date('2020-W10')", "2020-03-02");
        test_expression!("from_iso8601_date('2020-W10-1')", "2020-03-02");
        test_expression!("from_iso8601_date('2020-123')", "2020-05-02");
        Ok(())
    }

    #[tokio::test]
    async fn test_to_unixtime() -> Result<()> {
        test_expression!(
            "to_unixtime(Date '2023-03-15')",
            "1678838400.0" // UNIX timestamp for 2023-03-15 00:00:00 UTC
        );

        // Test case for a specific timestamp without sub-second precision
        test_expression!(
            "to_unixtime(timestamp '2001-04-13T02:00:00')",
            "987127200.0" // UNIX timestamp for 2001-04-13 02:00:00 UTC
        );

        // Test case for a specific timestamp with sub-second precision
        test_expression!(
            "to_unixtime(timestamp '2020-06-10 15:55:23.383345')",
            "1591804523.383345" // UNIX timestamp for 2020-06-10 15:55:23.383345 UTC
        );
        Ok(())
    }

    #[tokio::test]
    async fn test_from_unixtime() -> Result<()> {
        test_expression!(
            "from_unixtime(1591804523)",
            "2020-06-10T15:55:23" //"2020-06-10 15:55:23.000"
        );
        Ok(())
    }

    #[tokio::test]
    async fn test_from_unixtime_nanos() -> Result<()> {
        test_expression!(
            "from_unixtime_nanos(1591804523000000000)",
            "2020-06-10T15:55:23" //"2020-06-10 15:55:23.000"
        );
        Ok(())
    }

    #[tokio::test]
    async fn test_day() -> Result<()> {
        test_expression!("day(Date '2023-03-15')", "15");
        //test_expression!("day(Interval '10' DAY)", "10");
        //test_expression!("day(Interval '-20' DAY)", "-20");
        test_expression!("day(timestamp '2001-04-13T02:00:00')", "13");
        test_expression!("day(timestamp '2020-06-10 15:55:23.383345')", "10");
        Ok(())
    }

    #[tokio::test]
    async fn date_trunc() -> Result<()> {
        // // Date
        test_expression!("date_trunc('day',DATE '2001-08-22')", "2001-08-22");
        test_expression!("date_trunc('week',DATE '2001-08-22')", "2001-08-20");
        test_expression!("date_trunc('quarter',DATE '2001-08-22')", "2001-07-01");
        test_expression!("date_trunc('month',DATE '2023-02-15')", "2023-02-01");
        test_expression!("date_trunc('year',DATE '2023-02-15')", "2023-01-01");
        // Timestamp
        test_expression!(
            "date_trunc( 'second',TIMESTAMP '2023-02-15T08:30:01')",
            "2023-02-15T08:30:01"
        );
        test_expression!(
            "date_trunc( 'minute',TIMESTAMP '2023-02-15T08:30:01')",
            "2023-02-15T08:30:00"
        );
        test_expression!(
            "date_trunc( 'hour',TIMESTAMP '2023-02-15T08:30:01')",
            "2023-02-15T08:00:00"
        );
        test_expression!(
            "date_trunc( 'day',TIMESTAMP '2023-02-15T08:30:01')",
            "2023-02-15T00:00:00"
        );
        test_expression!(
            "date_trunc( 'week',TIMESTAMP '2023-02-15T08:30:01')",
            "2023-02-13T00:00:00"
        );
        test_expression!(
            "date_trunc( 'month',TIMESTAMP '2023-02-15T08:30:01')",
            "2023-02-01T00:00:00"
        );
        test_expression!(
            "date_trunc( 'quarter',TIMESTAMP '2023-02-15T08:30:01')",
            "2023-01-01T00:00:00"
        );
        test_expression!(
            "date_trunc( 'year',TIMESTAMP '2023-02-15T08:30:01')",
            "2023-01-01T00:00:00"
        );
        // Time
        test_expression!("date_trunc('hour',TIME '08:09:10.123')", "08:00:00");
        test_expression!("date_trunc('minute',TIME '08:09:10.123')", "08:09:00");
        test_expression!("date_trunc('second',TIME '08:09:10.123')", "08:09:10");
        Ok(())
    }

    #[tokio::test]
    async fn test_date_diff() -> Result<()> {
        test_expression!("date_diff('second', TIMESTAMP '2020-03-01 00:00:00', TIMESTAMP '2020-03-02 00:00:00')","86400");
        test_expression!("date_diff('hour', TIMESTAMP '2020-03-01 00:00:00 UTC', TIMESTAMP '2020-03-02 00:00:00 UTC')","24");
        test_expression!("date_diff('second', TIMESTAMP '2020-06-01 12:30:45.000000000', TIMESTAMP '2020-06-02 12:30:45.123456789')","86400");
        test_expression!(
            "date_diff('day', DATE '2020-03-01', DATE '2020-03-02')",
            "1"
        );
        test_expression!("date_diff('millisecond', TIMESTAMP '2020-06-01 12:30:45.000000000', TIMESTAMP '2020-06-02 12:30:45.123456789')","86400123");
        Ok(())
    }

    #[tokio::test]
    async fn test_parse_duration() -> Result<()> {
        test_expression!("parse_duration('42.8ms')", "0 00:00:00.043");
        test_expression!("parse_duration('42.8ns')", "0 00:00:00.000");
        test_expression!("parse_duration('3.81 d')", "3 19:26:24.000");
        test_expression!("parse_duration('5m')", "0 00:05:00.000");
        Ok(())
    }
    #[tokio::test]
    async fn test_date_add() -> Result<()> {
        // date
        test_expression!("date_add('day', -1, DATE '2020-03-01')", "2020-02-29");
        test_expression!("date_add('week', 2, DATE '2020-03-01')", "2020-03-15");
        test_expression!("date_add('month', 3, DATE '2020-03-01')", "2020-06-01");
        test_expression!("date_add('quarter', -2, DATE '2020-03-01')", "2019-09-01");
        test_expression!("date_add('year', 4, DATE '2020-03-01')", "2024-03-01");
        // time
        test_expression!(
            "date_add('millisecond', 86, TIME '00:00:00.000')",
            "00:00:00.086"
        );
        test_expression!(
            "date_add('second', 86, TIME '00:00:00.006')",
            "00:01:26.006"
        );
        test_expression!(
            "date_add('minute', -9, TIME '00:09:00.006')",
            "00:00:00.006"
        );
        test_expression!("date_add('hour', 9, TIME '00:00:00.006')", "09:00:00.006");
        // timestamp
        test_expression!(
            "date_add('millisecond', 100000, TIMESTAMP '2020-03-01T00:00:00.000')",
            "2020-03-01T00:01:40"
        );
        test_expression!(
            "date_add('second', -86, TIMESTAMP '2020-03-01T00:01:27.003')",
            "2020-03-01T00:00:01.003"
        );
        test_expression!(
            "date_add('month', -5, TIMESTAMP '2020-03-01T00:00:00.000')",
            "2019-10-01T00:00:00"
        );
        test_expression!(
            "date_add('quarter', -2, TIMESTAMP '2020-03-01T00:00:00.100')",
            "2019-09-01T00:00:00.100"
        );
        Ok(())
    }
    #[tokio::test]
    async fn test_last_day_of_month() -> Result<()> {
        // Date
        test_expression!("last_day_of_month(DATE '2023-02-15')", "2023-02-28");
        // Timestamp
        test_expression!(
            "last_day_of_month( TIMESTAMP '2023-02-15T08:30:00')",
            "2023-02-28"
        );
        Ok(())
    }
<<<<<<< HEAD

    #[tokio::test]
    async fn test_date_parse() -> Result<()> {
        test_expression!("date_parse('2013', '%Y')", "2013-01-01T00:00:00");
        test_expression!("date_parse('2013-05', '%Y-%m')", "2013-05-01T00:00:00");
        test_expression!("date_parse('2013-5', '%Y-%c')", "2013-05-01T00:00:00");
        test_expression!(
            "date_parse('2013-05-07', '%Y-%m-%d')",
            "2013-05-07T00:00:00"
        );
        test_expression!("date_parse('2013-05-1', '%Y-%m-%e')", "2013-05-01T00:00:00");
        test_expression!(
            "date_parse('2013-05-17 12:35:10', '%Y-%m-%d %h:%i:%s')",
            "2013-05-17T00:35:10"
        );
        test_expression!(
            "date_parse('2013-05-17 12:35:10 PM', '%Y-%m-%d %h:%i:%s %p')",
            "2013-05-17T12:35:10"
        );
        test_expression!(
            "date_parse('2013-05-17 12:35:10 AM', '%Y-%m-%d %h:%i:%s %p')",
            "2013-05-17T00:35:10"
        );
        test_expression!(
            "date_parse('2013-05-17 00:35:10', '%Y-%m-%d %H:%i:%s')",
            "2013-05-17T00:35:10"
        );
        test_expression!(
            "date_parse('2013-05-17 23:35:10', '%Y-%m-%d %H:%i:%s')",
            "2013-05-17T23:35:10"
        );
        test_expression!(
            "date_parse('abc 2013-05-17 fff 23:35:10 xyz','abc %Y-%m-%d fff %H:%i:%s xyz')",
            "2013-05-17T23:35:10"
        );
        test_expression!("date_parse('2023 24','%Y %y')", "2024-01-01T00:00:00");
        test_expression!("date_parse('2023 52','%x %v')", "2023-12-25T00:00:00");
        test_expression!("date_parse('2024 02','%x %v')", "2024-01-08T00:00:00");
        test_expression!("date_parse('01.1','%s.%f')", "1970-01-01T00:00:01.100");
        test_expression!("date_parse('01.01','%s.%f')", "1970-01-01T00:00:01.010");
        test_expression!("date_parse('01.2006','%s.%f')", "1970-01-01T00:00:01.200");
        test_expression!(
            "date_parse('59.123456789','%s.%f')",
            "1970-01-01T00:00:59.123"
        );
        test_expression!("date_parse('0','%k')", "1970-01-01T00:00:00");
        test_expression!(
            "date_parse('28-JAN-16 11.45.46.421000 PM','%d-%b-%y %l.%i.%s.%f %p')",
            "2016-01-28T23:45:46.421"
        );
        test_expression!(
            "date_parse('11-DEC-70 11.12.13.456000 AM','%d-%b-%y %l.%i.%s.%f %p')",
            "1970-12-11T11:12:13.456"
        );
        test_expression!(
            "date_parse('31-MAY-69 04.59.59.999000 AM','%d-%b-%y %l.%i.%s.%f %p')",
            "2069-05-31T04:59:59.999"
        );
        test_expression!(
            "date_parse('28-February-16 11.45.46.421000 PM','%d-%M-%y %l.%i.%s.%f %p')",
            "2016-02-28T23:45:46.421"
        );
        test_expression!("date_parse('1970-01-01','')", "1970-01-01T00:00:00");
        test_expression!(
            "date_parse('2024-01/Sunday','%Y-%m/%W')",
            "2024-01-07T00:00:00"
        );
        test_expression!(
            "date_parse('2024-01-13/Sunday','%Y-%m-%d/%W')",
            "2024-01-14T00:00:00"
        );
        test_expression!(
            "date_parse('2024-01-17/Saturday','%Y-%m-%d/%W')",
            "2024-01-20T00:00:00"
        );
        test_expression!(
            "date_parse('2024-01-17/Sunday','%Y-%m-%d/%W')",
            "2024-01-21T00:00:00"
        );
        test_expression!(
            "date_parse('2024-01-17/Sat','%Y-%m-%d/%a')",
            "2024-01-20T00:00:00"
        );
        test_expression!("date_parse('2024-61', '%Y-%j')", "2024-03-01T00:00:00");
        test_expression!("date_parse('12:20:34 AM', '%r')", "1970-01-01T00:20:34");
        test_expression!("date_parse('12:20:34 PM', '%r')", "1970-01-01T12:20:34");
        test_expression!(
            "date_parse('2024 10:20:34 AM', '%Y %r')",
            "2024-01-01T10:20:34"
        );
        test_expression!(
            "date_parse('2024 10:20:34', '%Y %T')",
            "2024-01-01T10:20:34"
=======
    #[tokio::test]
    async fn test_day_of_year() -> Result<()> {
        test_expression!("day_of_year(Date '2023-03-15')", "74");
        test_expression!("day_of_year(timestamp '2020-06-10 15:55:23.383345')", "162");
        Ok(())
    }
    #[tokio::test]
    async fn test_day_of_week() -> Result<()> {
        test_expression!("day_of_week(Date '2023-03-15')", "3");
        test_expression!("day_of_week(timestamp '2020-06-10 15:55:23.383345')", "3");
        Ok(())
    }
    #[tokio::test]
    async fn test_hour() -> Result<()> {
        test_expression!("hour(Date '2023-03-15')", "0"); // Date type does not have hour info, defaulting to 0
        test_expression!("hour(timestamp '2020-06-10 15:55:23.383345')", "15");
        Ok(())
    }

    #[tokio::test]
    async fn test_millisecond() -> Result<()> {
        test_expression!("millisecond(Date '2023-03-15')", "0"); // Date type does not have millisecond info, defaulting to 0
        test_expression!("millisecond(timestamp '2020-06-10 15:55:23.383345')", "383");
        Ok(())
    }
    #[tokio::test]
    async fn test_minute() -> Result<()> {
        test_expression!("minute(Date '2023-03-15')", "0"); // Date type does not have minute info, defaulting to 0
        test_expression!("minute(timestamp '2020-06-10 15:55:23.383345')", "55");
        Ok(())
    }
    #[tokio::test]
    async fn test_month() -> Result<()> {
        test_expression!("month(Date '2023-03-15')", "3");
        test_expression!("month(timestamp '2020-06-10 15:55:23.383345')", "6");
        Ok(())
    }

    #[tokio::test]
    async fn test_quarter() -> Result<()> {
        test_expression!("quarter(Date '2023-03-15')", "1");
        test_expression!("quarter(timestamp '2020-06-10 15:55:23.383345')", "2");
        Ok(())
    }
    #[tokio::test]
    async fn test_second() -> Result<()> {
        test_expression!("second(Date '2023-03-15')", "0"); // Date type does not have second info, defaulting to 0
        test_expression!("second(timestamp '2020-06-10 15:55:23.383345')", "23");
        Ok(())
    }
    #[tokio::test]
    async fn test_week() -> Result<()> {
        test_expression!("week(Date '2023-01-04')", "1");
        test_expression!("week(timestamp '2020-12-31 23:59:59.999999')", "53");
        Ok(())
    }
    #[tokio::test]
    async fn test_year() -> Result<()> {
        test_expression!("year(Date '2023-03-15')", "2023");
        test_expression!("year(timestamp '2020-06-10 15:55:23.383345')", "2020");
        Ok(())
    }
    #[tokio::test]
    async fn test_year_of_week() -> Result<()> {
        test_expression!("year_of_week(Date '2023-01-04')", "2023");
        test_expression!("year_of_week(timestamp '2020-12-31 23:59:59')", "2020");
        Ok(())
    }
    #[tokio::test]
    async fn test_date_format() -> Result<()> {
        test_expression!(
            "date_format(Timestamp '2022-10-20 05:10:00', '%m-%d-%Y %H')",
            "10-20-2022 05"
        );

        // timestamp
        test_expression!(
            "date_format(TIMESTAMP '2001-01-09 13:04:05.321', '%a')",
            "Tue"
        );
        test_expression!(
            "date_format(TIMESTAMP '2001-01-09 13:04:05.321', '%b')",
            "Jan"
        );
        test_expression!(
            "date_format(TIMESTAMP '2001-01-09 13:04:05.321', '%c')",
            "1"
        );
        test_expression!(
            "date_format(TIMESTAMP '2001-01-09 13:04:05.321', '%d')",
            "09"
        );
        test_expression!(
            "date_format(TIMESTAMP '2001-01-09 13:04:05.321', '%e')",
            " 9"
        );
        test_expression!(
            "date_format(TIMESTAMP '2001-01-09 13:04:05.321', '%f')",
            "321000"
        );
        test_expression!(
            "date_format(TIMESTAMP '2001-01-09 13:04:05.321', '%H')",
            "13"
        );
        test_expression!(
            "date_format(TIMESTAMP '2001-01-09 13:04:05.321', '%h')",
            "01"
        );
        test_expression!(
            "date_format(TIMESTAMP '2001-01-09 13:04:05.321', '%I')",
            "01"
        );
        test_expression!(
            "date_format(TIMESTAMP '2001-01-09 13:04:05.321', '%i')",
            "04"
        );
        test_expression!(
            "date_format(TIMESTAMP '2001-01-09 13:04:05.321', '%j')",
            "009"
        );
        test_expression!(
            "date_format(TIMESTAMP '2001-01-09 13:04:05.321', '%k')",
            "13"
        );
        test_expression!(
            "date_format(TIMESTAMP '2001-01-09 13:04:05.321', '%l')",
            " 1"
        );
        test_expression!(
            "date_format(TIMESTAMP '2001-01-09 13:04:05.321', '%M')",
            "January"
        );
        test_expression!(
            "date_format(TIMESTAMP '2001-01-09 13:04:05.321', '%m')",
            "01"
        );
        test_expression!(
            "date_format(TIMESTAMP '2001-01-09 13:04:05.321', '%p')",
            "PM"
        );
        test_expression!(
            "date_format(TIMESTAMP '2001-01-09 13:04:05.321', '%r')",
            "01:04:05 PM"
        );
        test_expression!(
            "date_format(TIMESTAMP '2001-01-09 13:04:05.321', '%S')",
            "05"
        );
        test_expression!(
            "date_format(TIMESTAMP '2001-01-09 13:04:05.321', '%s')",
            "05"
        );
        test_expression!(
            "date_format(TIMESTAMP '2001-01-09 13:04:05.321', '%T')",
            "13:04:05"
        );
        test_expression!(
            "date_format(TIMESTAMP '2001-01-09 13:04:05.321', '%v')",
            "02"
        );
        test_expression!(
            "date_format(TIMESTAMP '2001-01-09 13:04:05.321', '%W')",
            "Tuesday"
        );
        test_expression!(
            "date_format(TIMESTAMP '2018-12-31 13:04:05.321', '%x')",
            "2019"
        );
        test_expression!(
            "date_format(TIMESTAMP '2001-01-09 13:04:05.321', '%Y')",
            "2001"
        );
        test_expression!(
            "date_format(TIMESTAMP '2001-01-09 13:04:05.321', '%y')",
            "01"
        );
        test_expression!(
            "date_format(TIMESTAMP '2001-01-09 13:04:05.321', '%%')",
            "%"
        );
        test_expression!(
            "date_format(TIMESTAMP '2001-01-09 13:04:05.321', 'foo')",
            "foo"
        );
        test_expression!(
            "date_format(TIMESTAMP '2001-01-09 13:04:05.321', '%g')",
            "g"
        );
        test_expression!(
            "date_format(TIMESTAMP '2001-01-09 13:04:05.321', '%4')",
            "4"
        );
        test_expression!(
            "date_format(TIMESTAMP '2018-12-31 13:04:05.321', '%v %x %f')",
            "01 2019 321000"
        );
        test_expression!(
            "date_format(TIMESTAMP '2001-01-09 13:04:05.321', '%Yyear%mmonth%dday')",
            "2001year01month09day"
>>>>>>> 29696371
        );
        Ok(())
    }
}<|MERGE_RESOLUTION|>--- conflicted
+++ resolved
@@ -47,13 +47,8 @@
 };
 
 use chrono::{
-<<<<<<< HEAD
-    Datelike, Duration, Local, Months, NaiveDate, NaiveDateTime, NaiveTime, Offset,
-    TimeZone, Timelike, Utc, Weekday,
-=======
     DateTime, Datelike, Duration, Local, Months, NaiveDate, NaiveDateTime, NaiveTime,
-    Offset, TimeZone, Timelike, Utc,
->>>>>>> 29696371
+    Offset, TimeZone, Timelike, Utc, Weekday,
 };
 use datafusion::error::Result;
 use datafusion_common::DataFusionError;
@@ -3072,9 +3067,7 @@
             Box::new(ParseDurationFunction),
             Box::new(DateAddFunction),
             Box::new(LastDayOfMonthFunction),
-<<<<<<< HEAD
             Box::new(DateParseFunction),
-=======
             Box::new(YearOfWeekFunction),
             Box::new(DayOfYearFunction),
             Box::new(DayOfWeekFunction),
@@ -3088,7 +3081,6 @@
             Box::new(YearFunction),
             Box::new(QuarterFunction),
             Box::new(DateFormatFunction),
->>>>>>> 29696371
         ]
     }
 }
@@ -3424,7 +3416,6 @@
         );
         Ok(())
     }
-<<<<<<< HEAD
 
     #[tokio::test]
     async fn test_date_parse() -> Result<()> {
@@ -3518,7 +3509,9 @@
         test_expression!(
             "date_parse('2024 10:20:34', '%Y %T')",
             "2024-01-01T10:20:34"
-=======
+        );
+        Ok(())
+    }
     #[tokio::test]
     async fn test_day_of_year() -> Result<()> {
         test_expression!("day_of_year(Date '2023-03-15')", "74");
@@ -3718,7 +3711,6 @@
         test_expression!(
             "date_format(TIMESTAMP '2001-01-09 13:04:05.321', '%Yyear%mmonth%dday')",
             "2001year01month09day"
->>>>>>> 29696371
         );
         Ok(())
     }
