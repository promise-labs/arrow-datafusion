--- conflicted
+++ resolved
@@ -17,10 +17,6 @@
 
 [workspace]
 exclude = ["datafusion-cli"]
-<<<<<<< HEAD
-members = ["datafusion/common", "datafusion/core", "datafusion/expr", "datafusion/execution", "datafusion/optimizer", "datafusion/physical-expr", "datafusion/proto", "datafusion/proto/gen", "datafusion/sql", "datafusion/sqllogictest", "datafusion/substrait", "datafusion-examples", "test-utils", "benchmarks", 
-"extension/functions",
-=======
 members = [
     "datafusion/common",
     "datafusion/core",
@@ -38,7 +34,7 @@
     "datafusion-examples",
     "test-utils",
     "benchmarks",
->>>>>>> eca48dae
+    "extension/functions"
 ]
 resolver = "2"
 
@@ -50,11 +46,7 @@
 readme = "README.md"
 repository = "https://github.com/apache/arrow-datafusion"
 rust-version = "1.70"
-<<<<<<< HEAD
-version = "31.0.0"
-=======
 version = "32.0.0"
->>>>>>> eca48dae
 
 [workspace.dependencies]
 arrow = { version = "47.0.0", features = ["prettyprint"] }
